// Copyright 2023 Google LLC
//
// Licensed under the Apache License, Version 2.0 (the "License");
// you may not use this file except in compliance with the License.
// You may obtain a copy of the License at
//
//      https://www.apache.org/licenses/LICENSE-2.0
//
// Unless required by applicable law or agreed to in writing, software
// distributed under the License is distributed on an "AS IS" BASIS,
// WITHOUT WARRANTIES OR CONDITIONS OF ANY KIND, either express or implied.
// See the License for the specific language governing permissions and
// limitations under the License.

syntax = "proto3";

package openconfig.testing;

import "github.com/openconfig/ondatra/proto/testbed.proto";

// Metadata about a Feature Profiles test.
message Metadata {
  // UUID of the test.
  string uuid = 1;
  // ID of the test in the test plan.
  string plan_id = 2;
  // One-line description of the test.
  string description = 3;

  // Types of testbeds on which the test may run.
  enum Testbed {
    TESTBED_UNSPECIFIED = 0;
    TESTBED_DUT = 1;
    TESTBED_DUT_DUT_4LINKS = 2;
    TESTBED_DUT_ATE_2LINKS = 3;
    TESTBED_DUT_ATE_4LINKS = 4;
    TESTBED_DUT_ATE_9LINKS_LAG = 5;
    TESTBED_DUT_DUT_ATE_2LINKS = 6;
  }
  // Testbed on which the test is intended to run.
  Testbed testbed = 4;

  message Platform {
    // Vendor of the device.
    ondatra.Device.Vendor vendor = 1;
    // Regex for hardware model of the device.
    // The empty string will match any hardware model.
    string hardware_model_regex = 3;
    // Regex for software version of the device.
    // The empty string will match any software version.
    string software_version_regex = 4;
    // Reserved field numbers and identifiers.
    reserved 2;
    reserved "hardware_model";
  }

  message Deviations {
    // Device does not support interface/ipv4/enabled,
    // so suppress configuring this leaf.
    bool ipv4_missing_enabled = 1;
    // Device does not support fragmentation bit for traceroute.
    bool traceroute_fragmentation = 2;
    // Device only support UDP as l4 protocol for traceroute.
    bool traceroute_l4_protocol_udp = 3;
    // Device does not support
    // bgp/neighbors/neighbor/afi-safis/afi-safi/state/prefixes/received-pre-policy.
    bool prepolicy_received_routes = 4;
    // Expected ucmp traffic tolerance. Minimum value is 0.2, anything less
    // will be coerced to 0.2.
    // Juniper: partnerissuetracker.corp.google.com/282234301
    // Cisco: partnerissuetracker.corp.google.com/279477633
    double hierarchical_weight_resolution_tolerance = 5;
    // Device skip isis multi-topology check if value is true.
    bool isis_multi_topology_unsupported = 6;
    // Disable isis level1 under interface mode on the device if value is true.
    bool isis_interface_level1_disable_required = 7;
    // Set isis af ipv6 single topology on the device if value is true.
    bool isis_single_topology_required = 8;
    // Don't set isis instance enable flag on the device if value is true.
    bool isis_instance_enabled_required = 10;
    // Set and validate isis interface address family enable on the device if
    // value is true.
    bool missing_isis_interface_afi_safi_enable = 11;
    // Don't set isis global authentication-check on the device if value is
    // true.
    bool isis_global_authentication_not_required = 12;
    // Configure CSNP, LSP and PSNP under level authentication explicitly if
    // value is true.
    bool isis_explicit_level_authentication_config = 13;
    // Device skip isis restart-suppress check if value is true.
    bool isis_restart_suppress_unsupported = 14;
    // Device does not support interface/ipv4(6)/neighbor.
    // Cisco: partnerissuetracker.corp.google.com/268243828
    bool ip_neighbor_missing = 15;
    // Device requires separate reboot to activate OS.
    bool osactivate_noreboot = 16;
    // Device requires OS installation on standby RP as well as active RP.
    bool osinstall_for_standby_rp = 17;
    // Set this flag for LLDP interface config to override the global config.
    bool lldp_interface_config_override_global = 18;
    // Skip check for
    // bgp/neighbors/neighbor/state/messages/received/last-notification-error-code
    // leaf missing case.
    bool missing_bgp_last_notification_error_code = 21;
    // Device does not support interface-ref configuration when applying
    // features to interface.
    bool interface_ref_config_unsupported = 22;
    // Device does not support these state paths.
    // Juniper: partnerissuetracker.corp.google.com/279470921
    bool state_path_unsupported = 23;
    // Device requires Ipv6 to be enabled on interface for gRIBI NH programmed
    // with destination mac address.
    // Juniper: partnerissuetracker.corp.google.com/267642089
    bool ipv6_enable_for_gribi_nh_dmac = 24;
    // Device requires additional config for ECN.
    // Juniper: partnerissuetracker.corp.google.com/277657269
    bool ecn_profile_required_definition = 25;
    // Set true for device that does not support interface ipv6 discarded packet
    // statistics.
    // Juniper: partnerissuetracker.corp.google.com/277762075
    bool ipv6_discarded_pkts_unsupported = 26;
    // Device does not support drop and weight leaves under queue management
    // profile.
    // Juniper: partnerissuetracker.corp.google.com/279471405
    bool drop_weight_leaves_unsupported = 27;
    // Config pushed through origin CLI takes precedence over config pushed
    // through origin OC.
    bool cli_takes_precedence_over_oc = 29;
    // Device does not support weight above 100.
    // Juniper: partnerissuetracker.corp.google.com/277066804
    bool scheduler_input_weight_limit = 30;
    // Device does not support id leaf for SwitchChip components.
    // Juniper: partnerissuetracker.corp.google.com/277134501
    bool switch_chip_id_unsupported = 31;
    // Device does not support backplane-facing-capacity leaves for some of the
    // components.
    // Juniper: partnerissuetracker.corp.google.com/277134501
    bool backplane_facing_capacity_unsupported = 32;
    // Device only supports querying counters from the state container, not from
    // individual counter leaves.
    bool interface_counters_from_container = 33;
    // Use this deviation when the device does not support a mix of tagged and
    // untagged subinterfaces.
    bool no_mix_of_tagged_and_untagged_subinterfaces = 34;
    // Device does not report P4RT node names in the component hierarchy.
    bool explicit_p4rt_node_component = 35;
    // Configure ACLs using vendor native model specifically for RT-1.4.
    bool use_vendor_native_acl_config = 36;
    // Device does not support reporting software version according to the
    // requirements in gNMI-1.10.
    bool sw_version_unsupported = 37;
    // Device requires explicit interface ref configuration when applying
    // features to interface.
    bool explicit_interface_ref_definition = 38;
    // Device does not support telemetry path /components/component/storage.
    // Juniper: partnerissuetracker.corp.google.com/284239001
    bool storage_component_unsupported = 39;
    // Device requires gribi-protocol to be enabled under network-instance.
    bool explicit_gribi_under_network_instance = 40;
    // Device requires port-speed to be set because its default value may not be
    // usable.
    bool explicit_port_speed = 41;
    // Device requires explicit attachment of an interface or subinterface to
    // the default network instance.
    // Nokia: partnerissuetracker.corp.google.com/260928639
    bool explicit_interface_in_default_vrf = 42;
    // Skip checking QOS Dropped octets stats for interface.
    bool qos_dropped_octets = 43;
    // Device is missing subinterface packet counters for IPv4/IPv6.
    bool subinterface_packet_counters_missing = 44;
    // Connect-retry is not supported
    // /bgp/neighbors/neighbor/timers/config/connect-retry.
    bool connect_retry = 45;
    // Device does not support programming a gribi flow with a next-hop entry of
    // mac-address only.
    bool gribi_mac_override_with_static_arp = 46;
    // Set true for device that does not support route-policy under AFI/SAFI.
    bool route_policy_under_afi_unsupported = 47;
    // Device does not support using gNOI to reboot the Fabric Component.
    bool gnoi_fabric_component_reboot_unsupported = 48;
    // Device does not support the ntp nondefault vrf case.
    bool ntp_non_default_vrf_unsupported = 49;
    // Device does not support setting the L2 MTU. OpenConfig allows a device to
    // enforce that L2 MTU, which has a default value of 1514, must be set to a
    // higher value than L3 MTU.
    // Arista: partnerissuetracker.corp.google.com/243445300
    bool omit_l2_mtu = 50;
    // Skip power admin for controller card
    bool skip_controller_card_power_admin = 51;
    // Device requires the banner to have a delimiter character.
    string banner_delimiter = 60;
    // Allowed tolerance for BGP traffic flow while comparing for pass or fail
    // condition.
    int32 bgp_tolerance_value = 61;
    // Device requires additional time to complete post delete link
    // qualification cleanup.
    bool link_qual_wait_after_delete_required = 62;
    // The response of gNOI reboot status is a single value (not a list), so the
    // device requires explict component path to account for a situation when
    // there is more than one active reboot requests.
    // Arista: partnerissuetracker.corp.google.com/245550570
    bool gnoi_status_empty_subcomponent = 63;
    // Device requiries explicit deletion of network-instance table.
    bool network_instance_table_deletion_required = 64;
    // Device requires a BGP session reset to utilize a new MD5 key.
    bool bgp_md5_requires_reset = 65;
    // Devices do not count dequeued and deleted packets as drops.
    // Arista: partnerissuetracker.corp.google.com/275384848
    bool dequeue_delete_not_counted_as_drops = 66;
    // Device only supports RIB ack, so tests that normally expect FIB_ACK will
    // allow just RIB_ACK.
    bool gribi_riback_only = 67;
    // Device requires that aggregate Port-Channel and its members be defined in
    // a single gNMI Update transaction at /interfaces; otherwise lag-type will
    // be dropped, and no member can be added to the aggregate.
    // Arista: partnerissuetracker.corp.google.com/201574574
    bool aggregate_atomic_update = 68;
    // Device returns no value for some OpenConfig paths if the operational
    // value equals the default.
    // Arista: partnerissuetracker.corp.google.com/258286131
    bool missing_value_for_defaults = 69;
    // The name used for the static routing protocol.  The default name in
    // OpenConfig is \"DEFAULT\" but some devices use other names.
    // Arista: partnerissuetracker.corp.google.com/269699737
    string static_protocol_name = 70;
    // Device currently uses component name instead of a full openconfig path,
    // so suppress creating a full oc compliant path for subcomponent.
    bool gnoi_subcomponent_path = 71;
    // When configuring interface, config VRF prior config IP address.
    // Arista: partnerissuetracker.corp.google.com/261958938
    bool interface_config_vrf_before_address = 72;
    // Device requires using the deprecated openconfig-vlan:vlan/config/vlan-id
    // or openconfig-vlan:vlan/state/vlan-id leaves.
    // Arista: partnerissuetracker.corp.google.com/261085885
    bool deprecated_vlan_id = 73;
    // Device requires gRIBI MAC Override using Static ARP + Static Route
    // Arista: partnerissuetracker.corp.google.com/234635355
    bool gribi_mac_override_static_arp_static_route = 74;
    // Device requires interface enabled leaf booleans to be explicitly set to
    // true.
    bool interface_enabled = 75;
    // Skip checking QOS octet stats for interface.
    // Arista: partnerissuetracker.corp.google.com/283541442
    bool qos_octets = 76;
    // Device CPU components do not map to a FRU parent component in the OC
    // tree.
    bool cpu_missing_ancestor = 77;
    // Device needs subinterface 0 to be routed for non-zero sub-interfaces.
    bool require_routed_subinterface_0 = 78;
    // Device does not report last-switchover-reason as USER_INITIATED for
    // gNOI.SwitchControlProcessor.
    bool gnoi_switchover_reason_missing_user_initiated = 79;
    // The name used for the default network instance for VRF.  The default name
    // in OpenConfig is \"DEFAULT\" but some legacy devices still use
    // \"default\".
    string default_network_instance = 80;
    // Device allows unset Election ID to be primary.
    bool p4rt_unsetelectionid_primary_allowed = 81;
    // Device sets ALREADY_EXISTS status code for all backup client responses.
    bool bkup_arbitration_resp_code = 82;
    // Device requires IPOverIP decapsulation for backup NHG without interfaces.
    bool backup_nhg_requires_vrf_with_decap = 83;
    // Devices don't support configuring ISIS /afi-safi/af/config container.
    bool isis_interface_afi_unsupported = 85;
    // Devices don't support modify table entry operation in P4 Runtime.
    bool p4rt_modify_table_entry_unsupported = 86;
    // Parent of OS component is of type SUPERVISOR or LINECARD.
    bool os_component_parent_is_supervisor_or_linecard = 87;
    // Parent of OS component is of type CHASSIS.
    bool os_component_parent_is_chassis = 88;
    // Devices require configuring the same ISIS Metrics for Level 1 when
    // configuring Level 2 Metrics.
    bool isis_require_same_l1_metric_with_l2_metric = 91;
    // Devices require configuring the same OSPF setMetric when BGP
    // SetMED is configured.
    bool bgp_set_med_requires_equal_ospf_set_metric = 92;
    // Devices require configuring subinterface with tagged vlan for p4rt
    // packet in.
    bool p4rt_gdp_requires_dot1q_subinterface = 93;
    // ATE port link state operations are a no-op in KNE/virtualized environments.
    bool ate_port_link_state_operations_unsupported = 94;
    // Creates a user and assigns role/rbac to said user via native model.
    bool set_native_user = 95;
    // Devices require configuring lspRefreshInterval ISIS timer when
    // lspLifetimeInterval is configured.
    // Arista: partnerissuetracker.corp.google.com/293667850
    bool isis_lsp_lifetime_interval_requires_lsp_refresh_interval = 96;
    // Device does not support telemetry path
    // /components/component/cpu/utilization/state/avg for linecards' CPU card.
    bool linecard_cpu_utilization_unsupported = 98;
    // Device does not support consistent component names for GNOI and GNMI.
    bool consistent_component_names_unsupported = 99;
    // Device does not support telemetry path
    // /components/component/cpu/utilization/state/avg for controller cards'
    // CPU card.
    bool controller_card_cpu_utilization_unsupported = 100;
    // Device does not support counter for fabric block lost packets.
    bool fabric_drop_counter_unsupported = 101;
    // Device does not support memory utilization related leaves for linecard components.
    bool linecard_memory_utilization_unsupported = 102;
    // Device does not support telemetry path
    // /qos/interfaces/interface/input/virtual-output-queues/voq-interface/queues/queue/state/dropped-pkts.
    bool qos_voq_drop_counter_unsupported = 103;
    // ATE IPv6 flow label unsupported in KNE/virtualized environments.
    bool ate_ipv6_flow_label_unsupported = 104;
    // Devices do not support configuring isis csnp-interval timer.
    // Arista: partnerissuetracker.corp.google.com/299283216
    bool isis_timers_csnp_interval_unsupported = 105;
    // Devices do not support telemetry for isis counter:
    // manual-address-drop-from-areas.
    // Arista: partnerissuetracker.corp.google.com/299285115
    bool isis_counter_manual_address_drop_from_areas_unsupported = 106;
    // Devices do not support telemetry for isis counter: part-changes.
    // Arista: partnerissuetracker.corp.google.com/299285991
    bool isis_counter_part_changes_unsupported = 107;
    // Devices do not support threshold container under /components/component/transceiver.
    bool transceiver_thresholds_unsupported = 108;
    // Update interface loopback mode using raw gnmi API due to server version.
    bool interface_loopback_mode_raw_gnmi = 109;
    // Devices do not support showing negotiated tcp mss value in bgp tcp mss telemetry.
    // Juniper: b/300499125
    bool skip_tcp_negotiated_mss_check = 110;
    // Devices don't support ISIS-Lsp metadata paths: checksum, sequence-number,
    // remaining-lifetime.
    bool isis_lsp_metadata_leafs_unsupported = 111;
    // QOS queue requires configuration with queue-id
    bool qos_queue_requires_id = 112;
    // Devices do not support forwarding for fib failed routes.
    bool skip_fib_failed_traffic_forwarding_check = 113;
    // QOS requires buffer-allocation-profile configuration
    bool qos_buffer_allocation_config_required = 114;
    // Devices do not support configuring ExtendedNextHopEncoding at the BGP global level.
    // Arista: https://partnerissuetracker.corp.google.com/issues/203683090
    bool bgp_global_extended_next_hop_encoding_unsupported = 115;
    // OC unsupported for BGP LLGR disable.
    // Juniper: b/303479602
    bool bgp_llgr_oc_undefined = 116;
    // Device does not support tunnel interfaces state paths
    // Juniper: partnerissuetracker.corp.google.com/300111031
    bool tunnel_state_path_unsupported = 117;
    // Device does not support tunnel interfaces source and destination address config paths
    // Juniper: partnerissuetracker.corp.google.com/300111031
    bool tunnel_config_path_unsupported = 118;
    // Cisco: Device does not support same minimun and maximum threshold value in QOS ECN config.
    bool ecn_same_min_max_threshold_unsupported = 119;
    // Cisco: QOS requires scheduler configuration.
    bool qos_scheduler_config_required = 120;
    // Cisco: Device does not support set weight config under QOS ECN configuration.
    bool qos_set_weight_config_unsupported = 121;
    // Cisco: Device does not support these get state path.
    bool qos_get_state_path_unsupported = 122;
    // Devices requires enabled leaf under isis level
    // Juniper: partnerissuetracker.corp.google.com/302661486
    bool isis_level_enabled = 123;
    // Devices which require to use interface-id format of interface name + .subinterface index with Interface-ref container
    bool interface_ref_interface_id_format = 124;
    // Devices does not support member link loopback
    // Juniper: b/307763669
    bool member_link_loopback_unsupported = 125;
    // Device does not support PLQ operational status check on interface
    // Juniper: b/308990185
    bool skip_plq_interface_oper_status_check = 126;
    // Device set received prefix limits explicitly under prefix-limit-received rather than
    // "prefix-limit"
    bool bgp_explicit_prefix_limit_received = 127;
    // Device does not configure BGP maximum routes correctly when max-prefixes
    // leaf is configured
    bool bgp_missing_oc_max_prefixes_configuration = 128;
    // Devices which needs to skip checking AFI-SAFI disable.
    // Juniper: b/310698466
    bool skip_bgp_session_check_without_afisafi = 129;
<<<<<<< HEAD
    // Devices which does not support nexthop index state
    // Juniper: b/304729237
    bool skip_static_nexthop_check = 130;
=======
    // Devices that have separate naming conventions for hardware resource name
    // in /system/ tree and /components/ tree.
    bool mismatched_hardware_resource_name_in_component = 130;
    // Devices that don't support telemetry for hardware resources before
    // used-threshold-upper configuration.
    bool missing_hardware_resource_telemetry_before_config = 131;
>>>>>>> fbfeecea

    // Reserved field numbers and identifiers.
    reserved 84, 9, 28, 20, 90, 97, 55, 89, 19; 
  }

  message PlatformExceptions {
    Platform platform = 1;
    Deviations deviations = 2;
  }

  // The `platform` field for each `platform_exceptions` should be mutually
  // exclusive. Duplicate matches will result in a test failure.
  repeated PlatformExceptions platform_exceptions = 5;

  enum Tags {
    TAGS_UNSPECIFIED = 0;
    TAGS_AGGREGATION = 1;
    TAGS_DATACENTER_EDGE = 2;
    TAGS_EDGE = 3;
    TAGS_TRANSIT = 4;
  }

  // The `tags` used to identify the area(s) testcase applies to. An empty tag
  // is the default implying it applies to all areas.
  repeated Tags tags = 6;
}<|MERGE_RESOLUTION|>--- conflicted
+++ resolved
@@ -369,19 +369,16 @@
     // Devices which needs to skip checking AFI-SAFI disable.
     // Juniper: b/310698466
     bool skip_bgp_session_check_without_afisafi = 129;
-<<<<<<< HEAD
-    // Devices which does not support nexthop index state
-    // Juniper: b/304729237
-    bool skip_static_nexthop_check = 130;
-=======
     // Devices that have separate naming conventions for hardware resource name
     // in /system/ tree and /components/ tree.
     bool mismatched_hardware_resource_name_in_component = 130;
     // Devices that don't support telemetry for hardware resources before
     // used-threshold-upper configuration.
     bool missing_hardware_resource_telemetry_before_config = 131;
->>>>>>> fbfeecea
-
+    // Devices which does not support nexthop index state
+    // Juniper: b/304729237
+    bool skip_static_nexthop_check = 132;
+    
     // Reserved field numbers and identifiers.
     reserved 84, 9, 28, 20, 90, 97, 55, 89, 19; 
   }
