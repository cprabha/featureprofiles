--- conflicted
+++ resolved
@@ -423,12 +423,10 @@
     // Devices do not support BGP conditions match-community-set
     bool bgp_conditions_match_community_set_unsupported = 148;
     // Device requires match condition for ethertype v4 and v6 for default rule with network-instance default-vrf in policy-forwarding.
-<<<<<<< HEAD
     bool pf_require_match_default_rule = 149;  
     // Devices which do not support next statement in OC Config.
     // Juniper : b/328280827
     bool policy_result_type_next_statement_unsupported = 150;    
-=======
     bool pf_require_match_default_rule = 149;       
     // Devices missing component tree mapping from hardware port
     // to optical channel.
@@ -450,7 +448,6 @@
     bool bgp_rib_oc_path_unsupported = 155;
     // Skip setting prefix-set mode while configuring prefix-set routing-policy
     bool skip_prefix_set_mode = 156;
->>>>>>> 4f5ebe7c
 
     // Reserved field numbers and identifiers.
     reserved 84, 9, 28, 20, 90, 97, 55, 89, 19;
