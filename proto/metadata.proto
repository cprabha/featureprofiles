--- conflicted
+++ resolved
@@ -375,14 +375,12 @@
     // Devices that don't support telemetry for hardware resources before
     // used-threshold-upper configuration.
     bool missing_hardware_resource_telemetry_before_config = 131;
-<<<<<<< HEAD
+
     // Devices which does not support nexthop index state
     // Juniper: b/304729237
     bool skip_static_nexthop_check = 132;
-=======
     // Device does not support reboot status check on subcomponents.
     bool gnoi_subcomponent_reboot_status_unsupported = 132;
->>>>>>> 44b7895a
 
     // Reserved field numbers and identifiers.
     reserved 84, 9, 28, 20, 90, 97, 55, 89, 19; 
