--- conflicted
+++ resolved
@@ -360,11 +360,6 @@
     // Device does not support PLQ operational status check on interface
     // Juniper: b/308990185
     bool skip_plq_interface_oper_status_check = 126;
-<<<<<<< HEAD
-    // Devices are having native telemetry paths for BGP RIB verification.
-    // Juniper : b/306144372
-    bool bgp_rib_oc_path_unsupported = 127;
-=======
     // Device set received prefix limits explicitly under prefix-limit-received rather than
     // "prefix-limit"
     bool bgp_explicit_prefix_limit_received = 127;
@@ -380,7 +375,9 @@
     // Devices that don't support telemetry for hardware resources before
     // used-threshold-upper configuration.
     bool missing_hardware_resource_telemetry_before_config = 131;
->>>>>>> fbfeecea
+    // Devices are having native telemetry paths for BGP RIB verification.
+    // Juniper : b/306144372
+    bool bgp_rib_oc_path_unsupported = 132;
 
     // Reserved field numbers and identifiers.
     reserved 84, 9, 28, 20, 90, 97, 55, 89, 19; 
