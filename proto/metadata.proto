--- conflicted
+++ resolved
@@ -399,18 +399,15 @@
     // Devices does not support setting prefix limit exceeded flag.
     // Juniper : b/317181227
     bool prefix_limit_exceeded_telemetry_unsupported = 139;
-<<<<<<< HEAD
+    // Skip setting allow-multiple-as while configuring eBGP
+    // Arista: partnerissuetracker.corp.google.com/issues/317422300
+    bool skip_setting_allow_multiple_as = 140;
     // Devices which does not support copying TTL.
     // Juniper: b/307258544
     bool ttl_copy_unsupported = 140;
     // Devices does not support mixed prefix length in gribi.
     // Juniper: b/307824407
     bool gribi_decap_mixed_plen_unsupported = 141;
-=======
-    // Skip setting allow-multiple-as while configuring eBGP
-    // Arista: partnerissuetracker.corp.google.com/issues/317422300
-    bool skip_setting_allow_multiple_as = 140;
->>>>>>> 213058e9
 
     // Reserved field numbers and identifiers.
     reserved 84, 9, 28, 20, 90, 97, 55, 89, 19; 
