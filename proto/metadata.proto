// Copyright 2023 Google LLC
//
// Licensed under the Apache License, Version 2.0 (the "License");
// you may not use this file except in compliance with the License.
// You may obtain a copy of the License at
//
//      https://www.apache.org/licenses/LICENSE-2.0
//
// Unless required by applicable law or agreed to in writing, software
// distributed under the License is distributed on an "AS IS" BASIS,
// WITHOUT WARRANTIES OR CONDITIONS OF ANY KIND, either express or implied.
// See the License for the specific language governing permissions and
// limitations under the License.

syntax = "proto3";

package openconfig.testing;

import "github.com/openconfig/ondatra/proto/testbed.proto";

// Metadata about a Feature Profiles test.
message Metadata {
  // UUID of the test.
  string uuid = 1;
  // ID of the test in the test plan.
  string plan_id = 2;
  // One-line description of the test.
  string description = 3;

  // Types of testbeds on which the test may run.
  enum Testbed {
    TESTBED_UNSPECIFIED = 0;
    TESTBED_DUT = 1;
    TESTBED_DUT_DUT_4LINKS = 2;
    TESTBED_DUT_ATE_2LINKS = 3;
    TESTBED_DUT_ATE_4LINKS = 4;
    TESTBED_DUT_ATE_9LINKS_LAG = 5;
    TESTBED_DUT_DUT_ATE_2LINKS = 6;
    TESTBED_DUT_ATE_8LINKS = 7;
    TESTBED_DUT_400ZR = 8;
  }
  // Testbed on which the test is intended to run.
  Testbed testbed = 4;

  message Platform {
    // Vendor of the device.
    ondatra.Device.Vendor vendor = 1;
    // Regex for hardware model of the device.
    // The empty string will match any hardware model.
    string hardware_model_regex = 3;
    // Regex for software version of the device.
    // The empty string will match any software version.
    string software_version_regex = 4;
    // Reserved field numbers and identifiers.
    reserved 2;
    reserved "hardware_model";
  }

  message Deviations {
    // Device does not support interface/ipv4/enabled,
    // so suppress configuring this leaf.
    bool ipv4_missing_enabled = 1;
    // Device does not support fragmentation bit for traceroute.
    bool traceroute_fragmentation = 2;
    // Device only support UDP as l4 protocol for traceroute.
    bool traceroute_l4_protocol_udp = 3;
    // Device does not support
    // bgp/neighbors/neighbor/afi-safis/afi-safi/state/prefixes/received-pre-policy.
    bool prepolicy_received_routes = 4;
    // Expected ucmp traffic tolerance. Minimum value is 0.2, anything less
    // will be coerced to 0.2.
    // Juniper: partnerissuetracker.corp.google.com/282234301
    // Cisco: partnerissuetracker.corp.google.com/279477633
    double hierarchical_weight_resolution_tolerance = 5;
    // Device skip isis multi-topology check if value is true.
    bool isis_multi_topology_unsupported = 6;
    // Disable isis level1 under interface mode on the device if value is true.
    bool isis_interface_level1_disable_required = 7;
    // Set isis af ipv6 single topology on the device if value is true.
    bool isis_single_topology_required = 8;
    // Don't set isis instance enable flag on the device if value is true.
    bool isis_instance_enabled_required = 10;
    // Set and validate isis interface address family enable on the device if
    // value is true.
    bool missing_isis_interface_afi_safi_enable = 11;
    // Don't set isis global authentication-check on the device if value is
    // true.
    bool isis_global_authentication_not_required = 12;
    // Configure CSNP, LSP and PSNP under level authentication explicitly if
    // value is true.
    bool isis_explicit_level_authentication_config = 13;
    // Device skip isis restart-suppress check if value is true.
    bool isis_restart_suppress_unsupported = 14;
    // Device does not support interface/ipv4(6)/neighbor.
    // Cisco: partnerissuetracker.corp.google.com/268243828
    bool ip_neighbor_missing = 15;
    // Device requires separate reboot to activate OS.
    bool osactivate_noreboot = 16;
    // Device requires OS installation on standby RP as well as active RP.
    bool osinstall_for_standby_rp = 17;
    // Set this flag for LLDP interface config to override the global config.
    bool lldp_interface_config_override_global = 18;
    // Skip check for
    // bgp/neighbors/neighbor/state/messages/received/last-notification-error-code
    // leaf missing case.
    bool missing_bgp_last_notification_error_code = 21;
    // Device does not support interface-ref configuration when applying
    // features to interface.
    bool interface_ref_config_unsupported = 22;
    // Device does not support these state paths.
    // Juniper: partnerissuetracker.corp.google.com/279470921
    bool state_path_unsupported = 23;
    // Device requires Ipv6 to be enabled on interface for gRIBI NH programmed
    // with destination mac address.
    // Juniper: partnerissuetracker.corp.google.com/267642089
    bool ipv6_enable_for_gribi_nh_dmac = 24;
    // Device requires additional config for ECN.
    // Juniper: partnerissuetracker.corp.google.com/277657269
    bool ecn_profile_required_definition = 25;
    // Set true for device that does not support interface ipv6 discarded packet
    // statistics.
    // Juniper: partnerissuetracker.corp.google.com/277762075
    bool ipv6_discarded_pkts_unsupported = 26;
    // Device does not support drop and weight leaves under queue management
    // profile.
    // Juniper: partnerissuetracker.corp.google.com/279471405
    bool drop_weight_leaves_unsupported = 27;
    // Config pushed through origin CLI takes precedence over config pushed
    // through origin OC.
    bool cli_takes_precedence_over_oc = 29;
    // Device does not support weight above 100.
    // Juniper: partnerissuetracker.corp.google.com/277066804
    bool scheduler_input_weight_limit = 30;
    // Device does not support id leaf for SwitchChip components.
    // Juniper: partnerissuetracker.corp.google.com/277134501
    bool switch_chip_id_unsupported = 31;
    // Device does not support backplane-facing-capacity leaves for some of the
    // components.
    // Juniper: partnerissuetracker.corp.google.com/277134501
    bool backplane_facing_capacity_unsupported = 32;
    // Device only supports querying counters from the state container, not from
    // individual counter leaves.
    bool interface_counters_from_container = 33;
    // Use this deviation when the device does not support a mix of tagged and
    // untagged subinterfaces.
    bool no_mix_of_tagged_and_untagged_subinterfaces = 34;
    // Device does not support reporting software version according to the
    // requirements in gNMI-1.10.
    bool sw_version_unsupported = 37;
    // Device requires explicit interface ref configuration when applying
    // features to interface.
    bool explicit_interface_ref_definition = 38;
    // Device does not support telemetry path /components/component/storage.
    // Juniper: partnerissuetracker.corp.google.com/284239001
    bool storage_component_unsupported = 39;
    // Device requires port-speed to be set because its default value may not be
    // usable.
    bool explicit_port_speed = 41;
    // Device requires explicit attachment of an interface or subinterface to
    // the default network instance.
    // Nokia: partnerissuetracker.corp.google.com/260928639
    bool explicit_interface_in_default_vrf = 42;
    // Skip checking QOS Dropped octets stats for interface.
    bool qos_dropped_octets = 43;
    // Device is missing subinterface packet counters for IPv4/IPv6.
    bool subinterface_packet_counters_missing = 44;
    // Connect-retry is not supported
    // /bgp/neighbors/neighbor/timers/config/connect-retry.
    bool connect_retry = 45;
    // Device does not support programming a gribi flow with a next-hop entry of
    // mac-address only.
    bool gribi_mac_override_with_static_arp = 46;
    // Set true for device that does not support route-policy under AFI/SAFI.
    bool route_policy_under_afi_unsupported = 47;
    // Device does not support using gNOI to reboot the Fabric Component.
    bool gnoi_fabric_component_reboot_unsupported = 48;
    // Device does not support the ntp nondefault vrf case.
    bool ntp_non_default_vrf_unsupported = 49;
    // Device does not support setting the L2 MTU. OpenConfig allows a device to
    // enforce that L2 MTU, which has a default value of 1514, must be set to a
    // higher value than L3 MTU.
    // Arista: partnerissuetracker.corp.google.com/243445300
    bool omit_l2_mtu = 50;
    // Skip power admin for controller card
    bool skip_controller_card_power_admin = 51;
    // Device requires the banner to have a delimiter character.
    string banner_delimiter = 60;
    // Allowed tolerance for BGP traffic flow while comparing for pass or fail
    // condition.
    int32 bgp_tolerance_value = 61;
    // Device requires additional time to complete post delete link
    // qualification cleanup.
    bool link_qual_wait_after_delete_required = 62;
    // The response of gNOI reboot status is a single value (not a list), so the
    // device requires explict component path to account for a situation when
    // there is more than one active reboot requests.
    // Arista: partnerissuetracker.corp.google.com/245550570
    bool gnoi_status_empty_subcomponent = 63;
    // Device requiries explicit deletion of network-instance table.
    bool network_instance_table_deletion_required = 64;
    // Device requires a BGP session reset to utilize a new MD5 key.
    bool bgp_md5_requires_reset = 65;
    // Devices do not count dequeued and deleted packets as drops.
    // Arista: partnerissuetracker.corp.google.com/275384848
    bool dequeue_delete_not_counted_as_drops = 66;
    // Device only supports RIB ack, so tests that normally expect FIB_ACK will
    // allow just RIB_ACK.
    bool gribi_riback_only = 67;
    // Device requires that aggregate Port-Channel and its members be defined in
    // a single gNMI Update transaction at /interfaces; otherwise lag-type will
    // be dropped, and no member can be added to the aggregate.
    // Arista: partnerissuetracker.corp.google.com/201574574
    bool aggregate_atomic_update = 68;
    // Device returns no value for some OpenConfig paths if the operational
    // value equals the default.
    // Arista: partnerissuetracker.corp.google.com/258286131
    bool missing_value_for_defaults = 69;
    // The name used for the static routing protocol.  The default name in
    // OpenConfig is \"DEFAULT\" but some devices use other names.
    // Arista: partnerissuetracker.corp.google.com/269699737
    string static_protocol_name = 70;
    // Device currently uses component name instead of a full openconfig path,
    // so suppress creating a full oc compliant path for subcomponent.
    bool gnoi_subcomponent_path = 71;
    // When configuring interface, config VRF prior config IP address.
    // Arista: partnerissuetracker.corp.google.com/261958938
    bool interface_config_vrf_before_address = 72;
    // Device requires using the deprecated openconfig-vlan:vlan/config/vlan-id
    // or openconfig-vlan:vlan/state/vlan-id leaves.
    // Arista: partnerissuetracker.corp.google.com/261085885
    bool deprecated_vlan_id = 73;
    // Device requires gRIBI MAC Override using Static ARP + Static Route
    // Arista: partnerissuetracker.corp.google.com/234635355
    bool gribi_mac_override_static_arp_static_route = 74;
    // Device requires interface enabled leaf booleans to be explicitly set to
    // true.
    bool interface_enabled = 75;
    // Skip checking QOS octet stats for interface.
    // Arista: partnerissuetracker.corp.google.com/283541442
    bool qos_octets = 76;
    // Device CPU components do not map to a FRU parent component in the OC
    // tree.
    bool cpu_missing_ancestor = 77;
    // Device needs subinterface 0 to be routed for non-zero sub-interfaces.
    bool require_routed_subinterface_0 = 78;
    // Device does not report last-switchover-reason as USER_INITIATED for
    // gNOI.SwitchControlProcessor.
    bool gnoi_switchover_reason_missing_user_initiated = 79;
    // The name used for the default network instance for VRF.  The default name
    // in OpenConfig is \"DEFAULT\" but some legacy devices still use
    // \"default\".
    string default_network_instance = 80;
    // Device allows unset Election ID to be primary.
    bool p4rt_unsetelectionid_primary_allowed = 81;
    // Device sets ALREADY_EXISTS status code for all backup client responses.
    bool bkup_arbitration_resp_code = 82;
    // Device requires IPOverIP decapsulation for backup NHG without interfaces.
    bool backup_nhg_requires_vrf_with_decap = 83;
    // Devices don't support configuring ISIS /afi-safi/af/config container.
    bool isis_interface_afi_unsupported = 85;
    // Devices don't support modify table entry operation in P4 Runtime.
    bool p4rt_modify_table_entry_unsupported = 86;
    // Parent of OS component is of type SUPERVISOR or LINECARD.
    bool os_component_parent_is_supervisor_or_linecard = 87;
    // Parent of OS component is of type CHASSIS.
    bool os_component_parent_is_chassis = 88;
    // Devices require configuring the same ISIS Metrics for Level 1 when
    // configuring Level 2 Metrics.
    bool isis_require_same_l1_metric_with_l2_metric = 91;
    // Devices require configuring the same OSPF setMetric when BGP
    // SetMED is configured.
    bool bgp_set_med_requires_equal_ospf_set_metric = 92;
    // Devices require configuring subinterface with tagged vlan for p4rt
    // packet in.
    bool p4rt_gdp_requires_dot1q_subinterface = 93;
    // ATE port link state operations are a no-op in KNE/virtualized
    // environments.
    bool ate_port_link_state_operations_unsupported = 94;
    // Creates a user and assigns role/rbac to said user via native model.
    bool set_native_user = 95;
    // Devices require configuring lspRefreshInterval ISIS timer when
    // lspLifetimeInterval is configured.
    // Arista: partnerissuetracker.corp.google.com/293667850
    bool isis_lsp_lifetime_interval_requires_lsp_refresh_interval = 96;
    // Device does not support telemetry path
    // /components/component/cpu/utilization/state/avg for linecards' CPU card.
    bool linecard_cpu_utilization_unsupported = 98;
    // Device does not support consistent component names for GNOI and GNMI.
    bool consistent_component_names_unsupported = 99;
    // Device does not support telemetry path
    // /components/component/cpu/utilization/state/avg for controller cards'
    // CPU card.
    bool controller_card_cpu_utilization_unsupported = 100;
    // Device does not support counter for fabric block lost packets.
    bool fabric_drop_counter_unsupported = 101;
    // Device does not support memory utilization related leaves for linecard
    // components.
    bool linecard_memory_utilization_unsupported = 102;
    // Device does not support telemetry path
    // /qos/interfaces/interface/input/virtual-output-queues/voq-interface/queues/queue/state/dropped-pkts.
    bool qos_voq_drop_counter_unsupported = 103;
    // ATE IPv6 flow label unsupported in KNE/virtualized environments.
    bool ate_ipv6_flow_label_unsupported = 104;
    // Devices do not support configuring isis csnp-interval timer.
    // Arista: partnerissuetracker.corp.google.com/299283216
    bool isis_timers_csnp_interval_unsupported = 105;
    // Devices do not support telemetry for isis counter:
    // manual-address-drop-from-areas.
    // Arista: partnerissuetracker.corp.google.com/299285115
    bool isis_counter_manual_address_drop_from_areas_unsupported = 106;
    // Devices do not support telemetry for isis counter: part-changes.
    // Arista: partnerissuetracker.corp.google.com/317086576
    bool isis_counter_part_changes_unsupported = 107;
    // Devices do not support threshold container under
    // /components/component/transceiver.
    bool transceiver_thresholds_unsupported = 108;
    // Update interface loopback mode using raw gnmi API due to server version.
    bool interface_loopback_mode_raw_gnmi = 109;
    // Devices do not support showing negotiated tcp mss value in bgp tcp mss
    // telemetry. Juniper: b/300499125
    bool skip_tcp_negotiated_mss_check = 110;
    // Devices don't support ISIS-Lsp metadata paths: checksum, sequence-number,
    // remaining-lifetime.
    bool isis_lsp_metadata_leafs_unsupported = 111;
    // QOS queue requires configuration with queue-id
    bool qos_queue_requires_id = 112;
    // Devices do not support forwarding for fib failed routes.
    bool skip_fib_failed_traffic_forwarding_check = 113;
    // QOS requires buffer-allocation-profile configuration
    bool qos_buffer_allocation_config_required = 114;
    // Devices do not support configuring ExtendedNextHopEncoding at the BGP
    // global level. Arista:
    // https://partnerissuetracker.corp.google.com/issues/203683090
    bool bgp_global_extended_next_hop_encoding_unsupported = 115;
    // OC unsupported for BGP LLGR disable.
    // Juniper: b/303479602
    bool bgp_llgr_oc_undefined = 116;
    // Device does not support tunnel interfaces state paths
    // Juniper: partnerissuetracker.corp.google.com/300111031
    bool tunnel_state_path_unsupported = 117;
    // Device does not support tunnel interfaces source and destination address
    // config paths Juniper: partnerissuetracker.corp.google.com/300111031
    bool tunnel_config_path_unsupported = 118;
    // Cisco: Device does not support same minimun and maximum threshold value
    // in QOS ECN config.
    bool ecn_same_min_max_threshold_unsupported = 119;
    // Cisco: QOS requires scheduler configuration.
    bool qos_scheduler_config_required = 120;
    // Cisco: Device does not support set weight config under QOS ECN
    // configuration.
    bool qos_set_weight_config_unsupported = 121;
    // Cisco: Device does not support these get state path.
    bool qos_get_state_path_unsupported = 122;
    // Devices requires enabled leaf under isis level
    // Juniper: partnerissuetracker.corp.google.com/302661486
    bool isis_level_enabled = 123;
    // Devices which require to use interface-id format of interface name +
    // .subinterface index with Interface-ref container
    bool interface_ref_interface_id_format = 124;
    // Devices does not support member link loopback
    // Juniper: b/307763669
    bool member_link_loopback_unsupported = 125;
    // Device does not support PLQ operational status check on interface
    // Juniper: b/308990185
    bool skip_plq_interface_oper_status_check = 126;
    // Device set received prefix limits explicitly under prefix-limit-received
    // rather than "prefix-limit"
    bool bgp_explicit_prefix_limit_received = 127;
    // Device does not configure BGP maximum routes correctly when max-prefixes
    // leaf is configured
    bool bgp_missing_oc_max_prefixes_configuration = 128;
    // Devices which needs to skip checking AFI-SAFI disable.
    // Juniper: b/310698466
    bool skip_bgp_session_check_without_afisafi = 129;
    // Devices that have separate naming conventions for hardware resource name
    // in /system/ tree and /components/ tree.
    bool mismatched_hardware_resource_name_in_component = 130;
    // Devices that don't support telemetry for hardware resources before
    // used-threshold-upper configuration.
    bool missing_hardware_resource_telemetry_before_config = 131;
    // Device does not support reboot status check on subcomponents.
    bool gnoi_subcomponent_reboot_status_unsupported = 132;
    // Devices exports routes from all protocols to BGP if the export-policy is
    // ACCEPT Juniper: b/308970803
    bool skip_non_bgp_route_export_check = 133;
    // Devices do not support path
    // /network-instances/network-instance/protocols/protocol/isis/levels/level/state/metric-style
    // Arista: https://partnerissuetracker.corp.google.com/issues/317064733
    bool isis_metric_style_telemetry_unsupported = 134;
    // Devices do not support configuring Interface-ref under Static-Route
    // Next-Hop
    bool static_route_next_hop_interface_ref_unsupported = 135;
    // Devices which does not support nexthop index state
    // Juniper: b/304729237
    bool skip_static_nexthop_check = 136;
    // Device doesn't support router advertisement enable and mode config
    // Juniper: b/316173974
    bool ipv6_router_advertisement_config_unsupported = 138;
    // Devices does not support setting prefix limit exceeded flag.
    // Juniper : b/317181227
    bool prefix_limit_exceeded_telemetry_unsupported = 139;
    // Skip setting allow-multiple-as while configuring eBGP
    // Arista: partnerissuetracker.corp.google.com/issues/317422300
    bool skip_setting_allow_multiple_as = 140;
    // Skip tests with decap encap vrf as PBF action
    //  Nokia: partnerissuetracker.corp.google.com/issues/323251581
    bool skip_pbf_with_decap_encap_vrf = 141;
    // Devices which does not support copying TTL.
    // Juniper: b/307258544
    bool ttl_copy_unsupported = 142;
    // Devices does not support mixed prefix length in gribi.
    // Juniper: b/307824407
    bool gribi_decap_mixed_plen_unsupported = 143;
    // Skip setting isis-actions set-level while configuring routing-policy
    // statement action
    bool skip_isis_set_level = 144;
    // Skip setting isis-actions set-metric-style-type while configuring
    // routing-policy statement action
    bool skip_isis_set_metric_style_type = 145;
    // Skip setting match-prefix-set match-set-options while configuring
    // routing-policy statement condition
    bool skip_set_rp_match_set_options = 146;
    // Skip setting disable-metric-propagation while configuring
    // table-connection
    bool skip_setting_disable_metric_propagation = 147;
    // Devices do not support BGP conditions match-community-set
    bool bgp_conditions_match_community_set_unsupported = 148;
    // Device requires match condition for ethertype v4 and v6 for default rule
    // with network-instance default-vrf in policy-forwarding.
    bool pf_require_match_default_rule = 149;
    // Devices missing component tree mapping from hardware port
    // to optical channel.
    bool missing_port_to_optical_channel_component_mapping = 150;
    // Skip gNMI container OP tc.
    // Cisco: https://partnerissuetracker.corp.google.com/issues/322291556
    bool skip_container_op = 151;
    // Reorder calls for vendor compatibility.
    // Cisco: https://partnerissuetracker.corp.google.com/issues/322291556
    bool reorder_calls_for_vendor_compatibilty = 152;
    // Add missing base config using cli.
    // Cisco: https://partnerissuetracker.corp.google.com/issues/322291556
    bool add_missing_base_config_via_cli = 153;
    // skip_macaddress_check returns true if mac address for an interface via
    // gNMI needs to be skipped. Cisco:
    // https://partnerissuetracker.corp.google.com/issues/322291556
    bool skip_macaddress_check = 154;
    // Devices are having native telemetry paths for BGP RIB verification.
    // Juniper : b/306144372
    bool bgp_rib_oc_path_unsupported = 155;
    // Skip setting prefix-set mode while configuring prefix-set routing-policy
    bool skip_prefix_set_mode = 156;
    // Devices set metric as preference for static next-hop
    bool set_metric_as_preference = 157;
    // Devices don't support having an IPv6 static Route with an IPv4 address
    // as next hop and requires configuring a static ARP entry.
    // Arista: https://partnerissuetracker.corp.google.com/issues/316593298
    bool ipv6_static_route_with_ipv4_next_hop_requires_static_arp = 158;
    // Device requires policy-forwarding rules to be in sequential order in the
    // gNMI set-request.
    bool pf_require_sequential_order_pbr_rules = 159;
    // Device telemetry missing next hop metric value.
    // Arista: https://partnerissuetracker.corp.google.com/issues/321010782
    bool missing_static_route_next_hop_metric_telemetry = 160;
    // Device does not support recursive resolution of static route next hop.
    // Arista: https://partnerissuetracker.corp.google.com/issues/314449182
    bool unsupported_static_route_next_hop_recurse = 161;
    // Device missing telemetry for static route that has DROP next hop.
    // Arista: https://partnerissuetracker.corp.google.com/issues/330619816
    bool missing_static_route_drop_next_hop_telemetry = 162;
    // Device missing 400ZR optical-channel tunable parameters telemetry:
    // min/max/avg.
    // Arista: https://partnerissuetracker.corp.google.com/issues/319314781
    bool missing_zr_optical_channel_tunable_parameters_telemetry = 163;
    // Device that does not support packet link qualification reflector packet
    // sent/received stats.
    bool plq_reflector_stats_unsupported = 164;
    // Device that does not support PLQ Generator max_mtu to be atleast >= 8184.
    uint32 plq_generator_capabilities_max_mtu = 165;
    // Device that does not support PLQ Generator max_pps to be atleast >=
    // 100000000.
    uint64 plq_generator_capabilities_max_pps = 166;
    // Support for bgp extended community index
    bool bgp_extended_community_index_unsupported = 167;
    // Support for bgp community set refs
    bool bgp_community_set_refs_unsupported = 168;
    // Arista device needs CLI knob to enable WECMP feature
    bool rib_wecmp = 169;
    // Device not supporting table-connection need to set this true
    bool table_connections_unsupported = 170;
    // Configure tag-set using vendor native model
    bool use_vendor_native_tag_set_config = 171;
    // Skip setting send-community-type in bgp global config
    bool skip_bgp_send_community_type = 172;
    // Support for bgp actions set-community method
    bool bgp_actions_set_community_method_unsupported = 174;
    // Ensure no configurations exist under BGP Peer Groups
    bool set_no_peer_group = 175;
    // Bgp community member is a string
    bool bgp_community_member_is_a_string = 176;
    // Flag to indicate whether IPv4 static routes with IPv6 next-hops are
    // unsupported.
    bool ipv4_static_route_with_ipv6_nh_unsupported = 177;
    // Flag to indicate whether IPv6 static routes with IPv4 next-hops are
    // unsupported.
    bool ipv6_static_route_with_ipv4_nh_unsupported = 178;
    // Flag to indicate support for static routes that simply drop packets
    bool static_route_with_drop_nh = 179;
    // Flag to indicate support for static routes that can be configured with an
    // explicit metric.
    bool static_route_with_explicit_metric = 180;
    // Support for bgp default import/export policy
    bool bgp_default_policy_unsupported = 181;
    // Flag to enable bgp explicity on default vrf
    // Arista: b/329094094#comment9
    bool explicit_enable_bgp_on_default_vrf = 182;
    // tag-set is not a real separate entity, but is embedded in the policy
    // statement. this implies that 1. routing policy tag set name needs to be
    // '<policy name> <statement name>'
    // 2. only one policy statement can make use of a tag-set, and 3. tag must
    // be refered by a policy
    bool routing_policy_tag_set_embedded = 183;
    // Devices does not support allow multiple as under AFI/SAFI.
    // CISCO: b/340859662
    bool skip_afi_safi_path_for_bgp_multiple_as = 184;
    // Device does not support regex with routing-policy community-member.
    bool community_member_regex_unsupported = 185;
    // Support for same import policy attached to all AFIs for given
    // (src-protocol, dst-protocol, network-instance) triple Arista:
    // b/339645876#comment4
    bool same_policy_attached_to_all_afis = 186;
    // Devices needs to skip setting statement for policy to be applied as
    // action pass otherwise it will be configured as action done.
    // CISCO: b/338523730
    bool skip_setting_statement_for_policy = 187;
    // Devices does not support index specific attribute fetching and hence
    // wildcards has to be used.
    // CISCO: b/338523730
    bool skip_checking_attribute_index = 188;
    // Devices does not suppport policy-chaining, so needs to flatten policies
    // with multiple statements.
    // CISCO: b/338526243
    bool flatten_policy_with_multiple_statements = 189;
    // default_route_policy_unsupported is set to true for devices that do not
    // support default route policy.
    bool default_route_policy_unsupported = 190;
    // CISCO: b/339801843
    bool slaac_prefix_length128 = 191;
    // Devices does not support bgp max multipaths
    // Juniper: b/319301559
    bool bgp_max_multipath_paths_unsupported = 192;
    // Devices does not multipath config at neighbor or afisafi level
    // Juniper: b/341130490
    bool multipath_unsupported_neighbor_or_afisafi = 193;
    // Devices that do not support /components/component/state/model-name for
    // any component types.
    // Note that for model name to be supported, the
    // /components/component/state/model-name of the chassis component must be
    // equal to the canonical hardware model name of its device.
    bool model_name_unsupported = 194;
    // community_match_with_redistribution_unsupported is set to true for devices that do not support matching community at the redistribution attach point.
    bool community_match_with_redistribution_unsupported = 195;
    // Devices that do not support components/component/state/install-component
    // and components/component/state/install-position.
    bool install_position_and_install_component_unsupported = 196;
    // Encap tunnel is shut then zero traffic will flow to backup NHG
    bool encap_tunnel_shut_backup_nhg_zero_traffic = 197;
    // Flag to indicate support for max ecmp paths for isis.
    bool max_ecmp_paths = 198;
    // wecmp_auto_unsupported is set to true for devices that do not support auto wecmp
    bool wecmp_auto_unsupported = 199;
    // policy chaining, ie. more than one policy at an attachement point is not supported
    bool routing_policy_chaining_unsupported = 200;
    // isis loopback config required
    bool isis_loopback_required = 201;
    // weighted ecmp feature verification using fixed packet
    bool weighted_ecmp_fixed_packet_verification = 202;
    // Override default NextHop scale while enabling encap/decap scale
    // CISCO:
    bool override_default_nh_scale = 203;
    // Devices that donot support setting bgp extended community set
    bool bgp_extended_community_set_unsupported = 204;
    // Devices that do not support setting bgp extended community set refs
    bool bgp_set_ext_community_set_refs_unsupported = 205;
    // Devices that do not support deleting link bandwidth
    bool bgp_delete_link_bandwidth_unsupported = 206;
    // qos_inqueue_drop_counter_Unsupported is set to true for devices that do not support qos ingress queue drop counters.
    // Juniper: b/341130490
    bool qos_inqueue_drop_counter_unsupported = 207;
    // Devices that need bgp extended community enable explicitly
    bool bgp_explicit_extended_community_enable = 208;
    // devices that do not support match tag set condition
    bool match_tag_set_condition_unsupported = 209;
    // peer_group_def_bgp_vrf_unsupported is set to true for devices that do not support peer group definition under bgp vrf configuration.
    bool peer_group_def_ebgp_vrf_unsupported = 210;
    // redis_uconnected_under_ebgp_vrf_unsupported is set to true for devices that do not support redistribution of connected routes under ebgp vrf configuration.
    bool redis_connected_under_ebgp_vrf_unsupported = 211;
    // bgp_afisafi_in_default_ni_before_other_ni is set to true for devices that require certain afi/safis to be enabled
    // in default network instance (ni) before enabling afi/safis for neighbors in default or non-default ni.
    bool bgp_afi_safi_in_default_ni_before_other_ni = 212;
    // Devices which do not support default import export policy.
    bool default_import_export_policy_unsupported = 213;
    // ipv6_router_advertisement_interval_unsupported is set to true for devices that do not support ipv6 router advertisement interval configuration.
    bool ipv6_router_advertisement_interval_unsupported = 214;
    // Decap NH with NextHopNetworkInstance is unsupported
    bool decap_nh_with_nexthop_ni_unsupported = 215;
    // Juniper: b/356898098
    bool community_invert_any_unsupported = 216;
    // SFlow source address update is unsupported
    // Arista: b/357914789
    bool sflow_source_address_update_unsupported = 217;
    // Linklocal mask length is not 64
    // Cisco: b/368271859
    bool link_local_mask_len = 218;
    // use parent component for temperature telemetry
    bool use_parent_component_for_temperature_telemetry = 219;
    // component manufactured date is unsupported
    bool component_mfg_date_unsupported = 220;
    // trib protocol field under otn channel config unsupported
    bool otn_channel_trib_unsupported = 221;
    // ingress parameters under eth channel config unsupported
    bool eth_channel_ingress_parameters_unsupported = 222;
    // Cisco numbering for eth channel assignment starts from 1 instead of 0
    bool eth_channel_assignment_cisco_numbering = 223;
    // Devices needs time to update interface counters.
    bool interface_counters_update_delayed = 224;
    // device does not support a Healthz GET RPC against Chassis level component like "CHASSIS" or "Rack 0"
    bool chassis_get_rpc_unsupported = 225;
    // Leaf-ref validation for list keys which is enforced for Cisco and hence deviation
    // b/373581140
    bool power_disable_enable_leaf_ref_validation = 226;
    // Device does not support ssh server counters.
    bool ssh_server_counters_unsupported = 227;
    // True when the optical-channel operational-mode is unsupported.
    // Juniper: b/355456031
    bool operational_mode_unsupported = 228;
    // BGP session state idle is supported in passive mode instead of active
    // Cisco: b/376021545
    bool bgp_session_state_idle_in_passive_mode = 229;
    // EnableMultipathUnderAfiSafi returns true for devices that do not support multipath under /global path and instead support under global/afi/safi path
    // CISCO: b/376241033
    // CISCO: b/340859662
    bool enable_multipath_under_afi_safi = 230;
    // Device have different default value for allow own as.
    // Juniper : b/373559004
    bool bgp_allowownas_diff_default_value = 231;
<<<<<<< HEAD
    // Juniper: b/358534837
    // Devices that do not support setting med value using union type in OC.
    bool bgp_setmed_union_type_unsupported = 232;

=======
    // Cisco numbering for OTN channel assignment starts from 1 instead of 0
    bool otn_channel_assignment_cisco_numbering = 232;
>>>>>>> fd121181
    // Reserved field numbers and identifiers.
    reserved 84, 9, 28, 20, 90, 97, 55, 89, 19, 36, 35, 40, 173;
  }

  message PlatformExceptions {
    Platform platform = 1;
    Deviations deviations = 2;
  }

  // The `platform` field for each `platform_exceptions` should be mutually
  // exclusive. Duplicate matches will result in a test failure.
  repeated PlatformExceptions platform_exceptions = 5;

  enum Tags {
    TAGS_UNSPECIFIED = 0;
    TAGS_AGGREGATION = 1;
    TAGS_DATACENTER_EDGE = 2;
    TAGS_EDGE = 3;
    TAGS_TRANSIT = 4;
  }

  // The `tags` used to identify the area(s) testcase applies to. An empty tag
  // is the default implying it applies to all areas.
  repeated Tags tags = 6;

  // Whether this test only checks paths for presence rather than semantic
  // checks.
  bool path_presence_test = 7;
}<|MERGE_RESOLUTION|>--- conflicted
+++ resolved
@@ -643,15 +643,12 @@
     // Device have different default value for allow own as.
     // Juniper : b/373559004
     bool bgp_allowownas_diff_default_value = 231;
-<<<<<<< HEAD
+    // Cisco numbering for OTN channel assignment starts from 1 instead of 0
+    bool otn_channel_assignment_cisco_numbering = 232;
     // Juniper: b/358534837
     // Devices that do not support setting med value using union type in OC.
-    bool bgp_setmed_union_type_unsupported = 232;
-
-=======
-    // Cisco numbering for OTN channel assignment starts from 1 instead of 0
-    bool otn_channel_assignment_cisco_numbering = 232;
->>>>>>> fd121181
+    bool bgp_setmed_union_type_unsupported = 233;
+
     // Reserved field numbers and identifiers.
     reserved 84, 9, 28, 20, 90, 97, 55, 89, 19, 36, 35, 40, 173;
   }
