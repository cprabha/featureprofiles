--- conflicted
+++ resolved
@@ -465,12 +465,6 @@
     // min/max/avg.
     // Arista: https://partnerissuetracker.corp.google.com/issues/319314781
     bool missing_zr_optical_channel_tunable_parameters_telemetry = 163;
-<<<<<<< HEAD
-    // Devices does not support bgp max multipaths
-    // Juniper: b/319301559
-    bool bgp_max_multipath_paths_unsupported = 164;
-
-=======
     // Device that does not support packet link qualification reflector packet sent/received stats.
     bool plq_reflector_stats_unsupported = 164;
     // Device that does not support PLQ Generator max_mtu to be atleast >= 8184.
@@ -489,7 +483,10 @@
     bool use_vendor_native_tag_set_config = 171;
     // Skip setting send-community-type in bgp global config
     bool skip_bgp_send_community_type = 172;
->>>>>>> f0ba8c92
+    // Devices does not support bgp max multipaths
+    // Juniper: b/319301559
+    bool bgp_max_multipath_paths_unsupported = 173;
+    
     // Reserved field numbers and identifiers.
     reserved 84, 9, 28, 20, 90, 97, 55, 89, 19;
   }
