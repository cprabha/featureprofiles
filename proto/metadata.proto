--- conflicted
+++ resolved
@@ -552,22 +552,18 @@
     // with multiple statements.
     // CISCO: b/338526243
     bool flatten_policy_with_multiple_statements = 189;
-<<<<<<< HEAD
+    // default_route_policy_unsupported is set to true for devices that do not
+    // support default route policy.
+    bool default_route_policy_unsupported = 190;
+    // CISCO: b/339801843
+    bool slaac_prefix_length128 = 191;
     // Devices does not support bgp max multipaths
     // Juniper: b/319301559
     bool bgp_max_multipath_paths_unsupported = 190;
     // Devices does not multipath config at neighbor or afisafi level
     // Juniper: b/341130490
     bool multipath_unsupported_neighbor_or_afisafi = 191;
-=======
-    // default_route_policy_unsupported is set to true for devices that do not
-    // support default route policy.
-    bool default_route_policy_unsupported = 190;
-    // CISCO: b/339801843
-    bool slaac_prefix_length128 = 191;
-
->>>>>>> 40210004
-
+    
     // Reserved field numbers and identifiers.
     reserved 84, 9, 28, 20, 90, 97, 55, 89, 19;
   }
