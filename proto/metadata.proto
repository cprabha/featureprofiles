--- conflicted
+++ resolved
@@ -356,15 +356,6 @@
     bool qos_set_weight_config_unsupported = 121;
     // Cisco: Device does not support these get state path.
     bool qos_get_state_path_unsupported = 122;
-<<<<<<< HEAD
-    // Devices exports routes from all protocols to BGP if the export-policy is ACCEPT
-    // Juniper: b/308970803
-    bool skip_non_bgp_route_export_check = 123;
-    // Devices requires enabled leaf under isis level
-    // Juniper: partnerissuetracker.corp.google.com/302661486
-    bool isis_level_enabled = 124;
-        
-=======
     // Devices requires enabled leaf under isis level
     // Juniper: partnerissuetracker.corp.google.com/302661486
     bool isis_level_enabled = 123;
@@ -373,8 +364,10 @@
     // Devices does not support member link loopback
     // Juniper: b/307763669
     bool member_link_loopback_unsupported = 125;
+    // Devices exports routes from all protocols to BGP if the export-policy is ACCEPT
+    // Juniper: b/308970803
+    bool skip_non_bgp_route_export_check = 123;
     
->>>>>>> 9bf42162
     // Reserved field numbers and identifiers.
     reserved 84, 9, 28, 20, 90, 97;
   }
