// Copyright 2023 Google LLC
//
// Licensed under the Apache License, Version 2.0 (the "License");
// you may not use this file except in compliance with the License.
// You may obtain a copy of the License at
//
//      https://www.apache.org/licenses/LICENSE-2.0
//
// Unless required by applicable law or agreed to in writing, software
// distributed under the License is distributed on an "AS IS" BASIS,
// WITHOUT WARRANTIES OR CONDITIONS OF ANY KIND, either express or implied.
// See the License for the specific language governing permissions and
// limitations under the License.

syntax = "proto3";

package openconfig.testing;

import "github.com/openconfig/ondatra/proto/testbed.proto";

// Metadata about a Feature Profiles test.
message Metadata {
  // UUID of the test.
  string uuid = 1;
  // ID of the test in the test plan.
  string plan_id = 2;
  // One-line description of the test.
  string description = 3;

  // Types of testbeds on which the test may run.
  enum Testbed {
    TESTBED_UNSPECIFIED = 0;
    TESTBED_DUT = 1;
    TESTBED_DUT_DUT_4LINKS = 2;
    TESTBED_DUT_ATE_2LINKS = 3;
    TESTBED_DUT_ATE_4LINKS = 4;
    TESTBED_DUT_ATE_9LINKS_LAG = 5;
    TESTBED_DUT_DUT_ATE_2LINKS = 6;
  }
  // Testbed on which the test is intended to run.
  Testbed testbed = 4;

  message Platform {
    // Vendor of the device.
    ondatra.Device.Vendor vendor = 1;
    // Regex for hardware model of the device.
    // The empty string will match any hardware model.
    string hardware_model_regex = 3;
    // Regex for software version of the device.
    // The empty string will match any software version.
    string software_version_regex = 4;
    // Reserved field numbers and identifiers.
    reserved 2;
    reserved "hardware_model";
  }

  message Deviations {
    // Device does not support interface/ipv4/enabled,
    // so suppress configuring this leaf.
    bool ipv4_missing_enabled = 1;
    // Device does not support fragmentation bit for traceroute.
    bool traceroute_fragmentation = 2;
    // Device only support UDP as l4 protocol for traceroute.
    bool traceroute_l4_protocol_udp = 3;
    // Device does not support
    // bgp/neighbors/neighbor/afi-safis/afi-safi/state/prefixes/received-pre-policy.
    bool prepolicy_received_routes = 4;
    // Expected ucmp traffic tolerance. Minimum value is 0.2, anything less
    // will be coerced to 0.2.
    // Juniper: partnerissuetracker.corp.google.com/282234301
    // Cisco: partnerissuetracker.corp.google.com/279477633
    double hierarchical_weight_resolution_tolerance = 5;
    // Device skip isis multi-topology check if value is true.
    bool isis_multi_topology_unsupported = 6;
    // Disable isis level1 under interface mode on the device if value is true.
    bool isis_interface_level1_disable_required = 7;
    // Set isis af ipv6 single topology on the device if value is true.
    bool isis_single_topology_required = 8;
    // Don't set isis instance enable flag on the device if value is true.
    bool isis_instance_enabled_required = 10;
    // Set and validate isis interface address family enable on the device if
    // value is true.
    bool missing_isis_interface_afi_safi_enable = 11;
    // Don't set isis global authentication-check on the device if value is
    // true.
    bool isis_global_authentication_not_required = 12;
    // Configure CSNP, LSP and PSNP under level authentication explicitly if
    // value is true.
    bool isis_explicit_level_authentication_config = 13;
    // Device skip isis restart-suppress check if value is true.
    bool isis_restart_suppress_unsupported = 14;
    // Device does not support interface/ipv4(6)/neighbor.
    // Cisco: partnerissuetracker.corp.google.com/268243828
    bool ip_neighbor_missing = 15;
    // Device requires separate reboot to activate OS.
    bool osactivate_noreboot = 16;
    // Device requires OS installation on standby RP as well as active RP.
    bool osinstall_for_standby_rp = 17;
    // Set this flag for LLDP interface config to override the global config.
    bool lldp_interface_config_override_global = 18;
    // Skip BGP TestPassword mismatch subtest if value is true.
    // Cisco: partnerissuetracker.corp.google.com/273285907
    bool skip_bgp_test_password_mismatch = 19;
    // Skip check for
    // bgp/neighbors/neighbor/state/messages/received/last-notification-error-code
    // leaf missing case.
    bool missing_bgp_last_notification_error_code = 21;
    // Device does not support interface-ref configuration when applying
    // features to interface.
    bool interface_ref_config_unsupported = 22;
    // Device does not support these state paths.
    // Juniper: partnerissuetracker.corp.google.com/279470921
    bool state_path_unsupported = 23;
    // Device requires Ipv6 to be enabled on interface for gRIBI NH programmed
    // with destination mac address.
    // Juniper: partnerissuetracker.corp.google.com/267642089
    bool ipv6_enable_for_gribi_nh_dmac = 24;
    // Device requires additional config for ECN.
    // Juniper: partnerissuetracker.corp.google.com/277657269
    bool ecn_profile_required_definition = 25;
    // Set true for device that does not support interface ipv6 discarded packet
    // statistics.
    // Juniper: partnerissuetracker.corp.google.com/277762075
    bool ipv6_discarded_pkts_unsupported = 26;
    // Device does not support drop and weight leaves under queue management
    // profile.
    // Juniper: partnerissuetracker.corp.google.com/279471405
    bool drop_weight_leaves_unsupported = 27;
    // Config pushed through origin CLI takes precedence over config pushed
    // through origin OC.
    bool cli_takes_precedence_over_oc = 29;
    // Device does not support weight above 100.
    // Juniper: partnerissuetracker.corp.google.com/277066804
    bool scheduler_input_weight_limit = 30;
    // Device does not support id leaf for SwitchChip components.
    // Juniper: partnerissuetracker.corp.google.com/277134501
    bool switch_chip_id_unsupported = 31;
    // Device does not support backplane-facing-capacity leaves for some of the
    // components.
    // Juniper: partnerissuetracker.corp.google.com/277134501
    bool backplane_facing_capacity_unsupported = 32;
    // Device only supports querying counters from the state container, not from
    // individual counter leaves.
    bool interface_counters_from_container = 33;
    // Use this deviation when the device does not support a mix of tagged and
    // untagged subinterfaces.
    bool no_mix_of_tagged_and_untagged_subinterfaces = 34;
    // Device does not report P4RT node names in the component hierarchy.
    bool explicit_p4rt_node_component = 35;
    // Configure ACLs using vendor native model specifically for RT-1.4.
    bool use_vendor_native_acl_config = 36;
    // Device does not support reporting software version according to the
    // requirements in gNMI-1.10.
    bool sw_version_unsupported = 37;
    // Device requires explicit interface ref configuration when applying
    // features to interface.
    bool explicit_interface_ref_definition = 38;
    // Device does not support telemetry path /components/component/storage.
    // Juniper: partnerissuetracker.corp.google.com/284239001
    bool storage_component_unsupported = 39;
    // Device requires gribi-protocol to be enabled under network-instance.
    bool explicit_gribi_under_network_instance = 40;
    // Device requires port-speed to be set because its default value may not be
    // usable.
    bool explicit_port_speed = 41;
    // Device requires explicit attachment of an interface or subinterface to
    // the default network instance.
    // Nokia: partnerissuetracker.corp.google.com/260928639
    bool explicit_interface_in_default_vrf = 42;
    // Skip checking QOS Dropped octets stats for interface.
    bool qos_dropped_octets = 43;
    // Device is missing subinterface packet counters for IPv4/IPv6.
    bool subinterface_packet_counters_missing = 44;
    // Connect-retry is not supported
    // /bgp/neighbors/neighbor/timers/config/connect-retry.
    bool connect_retry = 45;
    // Device does not support programming a gribi flow with a next-hop entry of
    // mac-address only.
    bool gribi_mac_override_with_static_arp = 46;
    // Set true for device that does not support route-policy under AFI/SAFI.
    bool route_policy_under_afi_unsupported = 47;
    // Device does not support using gNOI to reboot the Fabric Component.
    bool gnoi_fabric_component_reboot_unsupported = 48;
    // Device does not support the ntp nondefault vrf case.
    bool ntp_non_default_vrf_unsupported = 49;
    // Device does not support setting the L2 MTU. OpenConfig allows a device to
    // enforce that L2 MTU, which has a default value of 1514, must be set to a
    // higher value than L3 MTU.
    // Arista: partnerissuetracker.corp.google.com/243445300
    bool omit_l2_mtu = 50;
    // Skip power admin for controller card
    bool skip_controller_card_power_admin = 51;
    // Skip PLQ packets count check.
    bool skip_plq_packets_count_check = 55;
    // Device requires the banner to have a delimiter character.
    string banner_delimiter = 60;
    // Allowed tolerance for BGP traffic flow while comparing for pass or fail
    // condition.
    int32 bgp_tolerance_value = 61;
    // Device requires additional time to complete post delete link
    // qualification cleanup.
    bool link_qual_wait_after_delete_required = 62;
    // The response of gNOI reboot status is a single value (not a list), so the
    // device requires explict component path to account for a situation when
    // there is more than one active reboot requests.
    // Arista: partnerissuetracker.corp.google.com/245550570
    bool gnoi_status_empty_subcomponent = 63;
    // Device requiries explicit deletion of network-instance table.
    bool network_instance_table_deletion_required = 64;
    // Device requires a BGP session reset to utilize a new MD5 key.
    bool bgp_md5_requires_reset = 65;
    // Devices do not count dequeued and deleted packets as drops.
    // Arista: partnerissuetracker.corp.google.com/275384848
    bool dequeue_delete_not_counted_as_drops = 66;
    // Device only supports RIB ack, so tests that normally expect FIB_ACK will
    // allow just RIB_ACK.
    bool gribi_riback_only = 67;
    // Device requires that aggregate Port-Channel and its members be defined in
    // a single gNMI Update transaction at /interfaces; otherwise lag-type will
    // be dropped, and no member can be added to the aggregate.
    // Arista: partnerissuetracker.corp.google.com/201574574
    bool aggregate_atomic_update = 68;
    // Device returns no value for some OpenConfig paths if the operational
    // value equals the default.
    // Arista: partnerissuetracker.corp.google.com/258286131
    bool missing_value_for_defaults = 69;
    // The name used for the static routing protocol.  The default name in
    // OpenConfig is \"DEFAULT\" but some devices use other names.
    // Arista: partnerissuetracker.corp.google.com/269699737
    string static_protocol_name = 70;
    // Device currently uses component name instead of a full openconfig path,
    // so suppress creating a full oc compliant path for subcomponent.
    bool gnoi_subcomponent_path = 71;
    // When configuring interface, config VRF prior config IP address.
    // Arista: partnerissuetracker.corp.google.com/261958938
    bool interface_config_vrf_before_address = 72;
    // Device requires using the deprecated openconfig-vlan:vlan/config/vlan-id
    // or openconfig-vlan:vlan/state/vlan-id leaves.
    // Arista: partnerissuetracker.corp.google.com/261085885
    bool deprecated_vlan_id = 73;
    // Device requires gRIBI MAC Override using Static ARP + Static Route
    // Arista: partnerissuetracker.corp.google.com/234635355
    bool gribi_mac_override_static_arp_static_route = 74;
    // Device requires interface enabled leaf booleans to be explicitly set to
    // true.
    bool interface_enabled = 75;
    // Skip checking QOS octet stats for interface.
    // Arista: partnerissuetracker.corp.google.com/283541442
    bool qos_octets = 76;
    // Device CPU components do not map to a FRU parent component in the OC
    // tree.
    bool cpu_missing_ancestor = 77;
    // Device needs subinterface 0 to be routed for non-zero sub-interfaces.
    bool require_routed_subinterface_0 = 78;
    // Device does not report last-switchover-reason as USER_INITIATED for
    // gNOI.SwitchControlProcessor.
    bool gnoi_switchover_reason_missing_user_initiated = 79;
    // The name used for the default network instance for VRF.  The default name
    // in OpenConfig is \"DEFAULT\" but some legacy devices still use
    // \"default\".
    string default_network_instance = 80;
    // Device allows unset Election ID to be primary.
    bool p4rt_unsetelectionid_primary_allowed = 81;
    // Device sets ALREADY_EXISTS status code for all backup client responses.
    bool bkup_arbitration_resp_code = 82;
    // Device requires IPOverIP decapsulation for backup NHG without interfaces.
    bool backup_nhg_requires_vrf_with_decap = 83;
    // Devices don't support configuring ISIS /afi-safi/af/config container.
    bool isis_interface_afi_unsupported = 85;
    // Devices don't support modify table entry operation in P4 Runtime.
    bool p4rt_modify_table_entry_unsupported = 86;
    // Parent of OS component is of type SUPERVISOR or LINECARD.
    bool os_component_parent_is_supervisor_or_linecard = 87;
    // Parent of OS component is of type CHASSIS.
    bool os_component_parent_is_chassis = 88;
    // Device does not support fabric power-admin-state leaf.
    bool skip_fabric_card_power_admin = 89;
    // Devices require configuring the same ISIS Metrics for Level 1 when
    // configuring Level 2 Metrics.
    bool isis_require_same_l1_metric_with_l2_metric = 91;
    // Devices require configuring the same OSPF setMetric when BGP
    // SetMED is configured.
    bool bgp_set_med_requires_equal_ospf_set_metric = 92;
    // Devices require configuring subinterface with tagged vlan for p4rt
    // packet in.
    bool p4rt_gdp_requires_dot1q_subinterface = 93;
    // ATE port link state operations are a no-op in KNE/virtualized environments.
    bool ate_port_link_state_operations_unsupported = 94;
    // Creates a user and assigns role/rbac to said user via native model.
    bool set_native_user = 95;
    // Devices require configuring lspRefreshInterval ISIS timer when
    // lspLifetimeInterval is configured.
    // Arista: partnerissuetracker.corp.google.com/293667850
    bool isis_lsp_lifetime_interval_requires_lsp_refresh_interval = 96;
    // Device does not support telemetry path
    // /components/component/cpu/utilization/state/avg for linecards' CPU card.
    bool linecard_cpu_utilization_unsupported = 98;
    // Device does not support consistent component names for GNOI and GNMI.
    bool consistent_component_names_unsupported = 99;
    // Device does not support telemetry path
    // /components/component/cpu/utilization/state/avg for controller cards'
    // CPU card.
    bool controller_card_cpu_utilization_unsupported = 100;
    // Device does not support counter for fabric block lost packets.
    bool fabric_drop_counter_unsupported = 101;
    // Device does not support memory utilization related leaves for linecard components.
    bool linecard_memory_utilization_unsupported = 102;
    // Device does not support telemetry path
    // /qos/interfaces/interface/input/virtual-output-queues/voq-interface/queues/queue/state/dropped-pkts.
    bool qos_voq_drop_counter_unsupported = 103;
    // ATE IPv6 flow label unsupported in KNE/virtualized environments.
    bool ate_ipv6_flow_label_unsupported = 104;
    // Devices do not support configuring isis csnp-interval timer.
    // Arista: partnerissuetracker.corp.google.com/299283216
    bool isis_timers_csnp_interval_unsupported = 105;
    // Devices do not support telemetry for isis counter:
    // manual-address-drop-from-areas.
    // Arista: partnerissuetracker.corp.google.com/299285115
    bool isis_counter_manual_address_drop_from_areas_unsupported = 106;
    // Devices do not support telemetry for isis counter: part-changes.
    // Arista: partnerissuetracker.corp.google.com/299285991
    bool isis_counter_part_changes_unsupported = 107;
    // Devices do not support threshold container under /components/component/transceiver.
    bool transceiver_thresholds_unsupported = 108;
    // Update interface loopback mode using raw gnmi API due to server version.
    bool interface_loopback_mode_raw_gnmi = 109;
    // Devices do not support showing negotiated tcp mss value in bgp tcp mss telemetry.
    // Juniper: b/300499125
    bool skip_tcp_negotiated_mss_check = 110;
    // Devices don't support ISIS-Lsp metadata paths: checksum, sequence-number,
    // remaining-lifetime.
    bool isis_lsp_metadata_leafs_unsupported = 111;
    // QOS queue requires configuration with queue-id
    bool qos_queue_requires_id = 112;
    // Devices do not support forwarding for fib failed routes.
    bool skip_fib_failed_traffic_forwarding_check = 113;
    // QOS requires buffer-allocation-profile configuration
    bool qos_buffer_allocation_config_required = 114;
    // Devices do not support configuring ExtendedNextHopEncoding at the BGP global level.
    // Arista: https://partnerissuetracker.corp.google.com/issues/203683090
    bool bgp_global_extended_next_hop_encoding_unsupported = 115;
    // OC unsupported for BGP LLGR disable.
    // Juniper: b/303479602
    bool bgp_llgr_oc_undefined = 116;
<<<<<<< HEAD
    // Devices requires enabled leaf under isis level
    // Juniper: partnerissuetracker.corp.google.com/302661486
    bool isis_level_enabled = 117;
    // Devices are having native telemetry paths for BGP RIB verification.
    // Juniper : b/306144372
    bool bgp_rib_oc_path_unsupported = 118;
    
=======
    // Device does not support tunnel interfaces state paths
    // Juniper: partnerissuetracker.corp.google.com/300111031
    bool tunnel_state_path_unsupported = 117;
    // Device does not support tunnel interfaces source and destination address config paths
    // Juniper: partnerissuetracker.corp.google.com/300111031
    bool tunnel_config_path_unsupported = 118;

>>>>>>> f36af190
    // Reserved field numbers and identifiers.
    reserved 84, 9, 28, 20, 90, 97;
  }

  message PlatformExceptions {
    Platform platform = 1;
    Deviations deviations = 2;
  }

  // The `platform` field for each `platform_exceptions` should be mutually
  // exclusive. Duplicate matches will result in a test failure.
  repeated PlatformExceptions platform_exceptions = 5;

  enum Tags {
    TAGS_UNSPECIFIED = 0;
    TAGS_AGGREGATION = 1;
    TAGS_DATACENTER_EDGE = 2;
    TAGS_EDGE = 3;
    TAGS_TRANSIT = 4;
  }

  // The `tags` used to identify the area(s) testcase applies to. An empty tag
  // is the default implying it applies to all areas.
  repeated Tags tags = 6;
}<|MERGE_RESOLUTION|>--- conflicted
+++ resolved
@@ -342,23 +342,19 @@
     // OC unsupported for BGP LLGR disable.
     // Juniper: b/303479602
     bool bgp_llgr_oc_undefined = 116;
-<<<<<<< HEAD
-    // Devices requires enabled leaf under isis level
-    // Juniper: partnerissuetracker.corp.google.com/302661486
-    bool isis_level_enabled = 117;
-    // Devices are having native telemetry paths for BGP RIB verification.
-    // Juniper : b/306144372
-    bool bgp_rib_oc_path_unsupported = 118;
-    
-=======
     // Device does not support tunnel interfaces state paths
     // Juniper: partnerissuetracker.corp.google.com/300111031
     bool tunnel_state_path_unsupported = 117;
     // Device does not support tunnel interfaces source and destination address config paths
     // Juniper: partnerissuetracker.corp.google.com/300111031
     bool tunnel_config_path_unsupported = 118;
-
->>>>>>> f36af190
+     // Devices requires enabled leaf under isis level
+    // Juniper: partnerissuetracker.corp.google.com/302661486
+    bool isis_level_enabled = 119;
+    // Devices are having native telemetry paths for BGP RIB verification.
+    // Juniper : b/306144372
+    bool bgp_rib_oc_path_unsupported = 120;
+   
     // Reserved field numbers and identifiers.
     reserved 84, 9, 28, 20, 90, 97;
   }
