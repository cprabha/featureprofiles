--- conflicted
+++ resolved
@@ -655,11 +655,6 @@
     bool bgp_afi_safi_wildcard_not_supported = 235;
     // Nokia; b/304493065 comment#7 SRL native admin_enable for table-connections
     bool enable_table_connections = 236;
-<<<<<<< HEAD
-    // Juniper: b/383145521
-    // Device needs route policy reference to stream prefix set info.
-    bool bgp_prefixset_req_routepol_ref = 237;
-=======
     // Device has default zero suppression.
     // Juniper : b/378646018
     bool no_zero_suppression = 237;
@@ -687,7 +682,9 @@
     // Cisco: b/388983709
     // default bgp instance name is used to set bgp instance name value other than DEFAULT
     string default_bgp_instance_name = 246;
->>>>>>> a92713a6
+    // Juniper: b/383145521
+    // Device needs route policy reference to stream prefix set info.
+    bool bgp_prefixset_req_routepol_ref = 237;
 
     // Reserved field numbers and identifiers.
     reserved 84, 9, 28, 20, 90, 97, 55, 89, 19, 36, 35, 40, 173;
