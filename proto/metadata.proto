--- conflicted
+++ resolved
@@ -281,11 +281,7 @@
     bool component_power_down_returns_inactive_state = 90;
     
     // Reserved field numbers and identifiers.
-<<<<<<< HEAD
-    reserved 84, 28;
-=======
-    reserved 84, 9;
->>>>>>> cfe27b2f
+    reserved 84, 9, 28;
   }
 
   message PlatformExceptions {
