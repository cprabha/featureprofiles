--- conflicted
+++ resolved
@@ -498,11 +498,6 @@
     bool skip_bgp_send_community_type = 172;
     // Support for bgp actions set-community method
     bool bgp_actions_set_community_method_unsupported = 174;
-<<<<<<< HEAD
-    // Devices which do not support next statement in OC Config.
-    // Juniper : b/328280827
-    bool policy_result_type_next_statement_unsupported = 175;
-=======
     // Ensure no configurations exist under BGP Peer Groups
     bool set_no_peer_group = 175;
     // Bgp community member is a string
@@ -703,7 +698,6 @@
     // Arista: b/354689142  
     // Devices that do not support gRIBIencap headers.
     bool gribi_encap_header_unsupported = 249;
->>>>>>> 49d5faba
 
     // Reserved field numbers and identifiers.
     reserved 84, 9, 28, 20, 90, 97, 55, 89, 19, 36, 35, 40, 173;
