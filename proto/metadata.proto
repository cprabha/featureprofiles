--- conflicted
+++ resolved
@@ -362,16 +362,13 @@
     // Devices does not support member link loopback
     // Juniper: b/307763669
     bool member_link_loopback_unsupported = 125;
-<<<<<<< HEAD
-    // Juniper: b/310698466
-    bool skip_bgp_session_check_without_afisafi = 126;
-    
-=======
     // Device does not support PLQ operational status check on interface
     // Juniper: b/308990185
     bool skip_plq_interface_oper_status_check = 126;
-
->>>>>>> 7033cc5f
+    // Juniper: b/310698466
+    bool skip_bgp_session_check_without_afisafi = 127;
+    
+
     // Reserved field numbers and identifiers.
     reserved 84, 9, 28, 20, 90, 97, 55;
   }
