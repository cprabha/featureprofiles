--- conflicted
+++ resolved
@@ -342,13 +342,11 @@
     // OC unsupported for BGP LLGR disable.
     // Juniper: b/303479602
     bool bgp_llgr_oc_undefined = 116;
-<<<<<<< HEAD
     // TTL Copy unsupported.
     // Juniper: b/307258544
     bool ttl_copy_unsupported = 117;
     // Juniper: b/309625079
     bool skip_v6traffic_check_post_decap = 118;
-=======
     // Device does not support tunnel interfaces state paths
     // Juniper: partnerissuetracker.corp.google.com/300111031
     bool tunnel_state_path_unsupported = 117;
@@ -363,7 +361,6 @@
     bool qos_set_weight_config_unsupported = 121;
     // Cisco: Device does not support these get state path.
     bool qos_get_state_path_unsupported = 122;
->>>>>>> 1e1a43b9
     
     // Reserved field numbers and identifiers.
     reserved 84, 9, 28, 20, 90, 97;
