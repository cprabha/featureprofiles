--- conflicted
+++ resolved
@@ -389,18 +389,15 @@
     // Devices which does not support nexthop index state
     // Juniper: b/304729237
     bool skip_static_nexthop_check = 136;
-<<<<<<< HEAD
-    // Devices which does not support copying TTL.
-    // Juniper: b/307258544
-    bool ttl_copy_unsupported = 137;
-    // Devices does not support mixed prefix length in gribi.
-    // Juniper: b/307824407
-    bool gribi_decap_mixed_plen_unsupported = 138;
-=======
     // Devices which needs to enable leaf specific flag
     // Juniper: b/319202763
     bool enable_flowctrl_flag = 137;
->>>>>>> f93d9d6f
+        // Devices which does not support copying TTL.
+    // Juniper: b/307258544
+    bool ttl_copy_unsupported = 138;
+    // Devices does not support mixed prefix length in gribi.
+    // Juniper: b/307824407
+    bool gribi_decap_mixed_plen_unsupported = 139;
 
     // Reserved field numbers and identifiers.
     reserved 84, 9, 28, 20, 90, 97, 55, 89, 19; 
