--- conflicted
+++ resolved
@@ -327,13 +327,10 @@
     // Devices do not support telemetry for isis counter: part-changes.
     // Arista: partnerissuetracker.corp.google.com/299285991
     bool isis_counter_part_changes_unsupported = 107;
-<<<<<<< HEAD
+    // Devices do not support threshold container under /components/component/transceiver.
+    bool transceiver_thresholds_unsupported = 108;
     // Devices do not support forwarding for fib failed routes.
     bool skip_fib_failed_traffic_forwarding_check = 108;
-=======
-    // Devices do not support threshold container under /components/component/transceiver.
-    bool transceiver_thresholds_unsupported = 108;
->>>>>>> a6f9af6b
 
     // Reserved field numbers and identifiers.
     reserved 84, 9, 28, 90;
