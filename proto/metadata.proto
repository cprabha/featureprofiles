// Copyright 2023 Google LLC
//
// Licensed under the Apache License, Version 2.0 (the "License");
// you may not use this file except in compliance with the License.
// You may obtain a copy of the License at
//
//      https://www.apache.org/licenses/LICENSE-2.0
//
// Unless required by applicable law or agreed to in writing, software
// distributed under the License is distributed on an "AS IS" BASIS,
// WITHOUT WARRANTIES OR CONDITIONS OF ANY KIND, either express or implied.
// See the License for the specific language governing permissions and
// limitations under the License.

syntax = "proto3";

package openconfig.testing;

import "github.com/openconfig/ondatra/proto/testbed.proto";

// Metadata about a Feature Profiles test.
message Metadata {
  // UUID of the test.
  string uuid = 1;
  // ID of the test in the test plan.
  string plan_id = 2;
  // One-line description of the test.
  string description = 3;

  // Types of testbeds on which the test may run.
  enum Testbed {
    TESTBED_UNSPECIFIED = 0;
    TESTBED_DUT = 1;
    TESTBED_DUT_DUT_4LINKS = 2;
    TESTBED_DUT_ATE_2LINKS = 3;
    TESTBED_DUT_ATE_4LINKS = 4;
    TESTBED_DUT_ATE_9LINKS_LAG = 5;
    TESTBED_DUT_DUT_ATE_2LINKS = 6;
  }
  // Testbed on which the test is intended to run.
  Testbed testbed = 4;

  message Platform {
    // Vendor of the device.
    ondatra.Device.Vendor vendor = 1;
    // Regex for hardware model of the device.
    // The empty string will match any hardware model.
    string hardware_model_regex = 3;
    // Regex for software version of the device.
    // The empty string will match any software version.
    string software_version_regex = 4;
    // Reserved field numbers and identifiers.
    reserved 2;
    reserved "hardware_model";
  }

  message Deviations {
    // Device does not support interface/ipv4/enabled,
    // so suppress configuring this leaf.
    bool ipv4_missing_enabled = 1;
    // Device does not support fragmentation bit for traceroute.
    bool traceroute_fragmentation = 2;
    // Device only support UDP as l4 protocol for traceroute.
    bool traceroute_l4_protocol_udp = 3;
    // Device does not support
    // bgp/neighbors/neighbor/afi-safis/afi-safi/state/prefixes/received-pre-policy.
    bool prepolicy_received_routes = 4;
    // Expected ucmp traffic tolerance. Minimum value is 0.2, anything less
    // will be coerced to 0.2.
    // Juniper: partnerissuetracker.corp.google.com/282234301
    // Cisco: partnerissuetracker.corp.google.com/279477633
    double hierarchical_weight_resolution_tolerance = 5;
    // Device skip isis multi-topology check if value is true.
    bool isis_multi_topology_unsupported = 6;
    // Disable isis level1 under interface mode on the device if value is true.
    bool isis_interface_level1_disable_required = 7;
    // Set isis af ipv6 single topology on the device if value is true.
    bool isis_single_topology_required = 8;
    // Don't set isis instance enable flag on the device if value is true.
    bool isis_instance_enabled_required = 10;
    // Set and validate isis interface address family enable on the device if
    // value is true.
    bool missing_isis_interface_afi_safi_enable = 11;
    // Don't set isis global authentication-check on the device if value is
    // true.
    bool isis_global_authentication_not_required = 12;
    // Configure CSNP, LSP and PSNP under level authentication explicitly if
    // value is true.
    bool isis_explicit_level_authentication_config = 13;
    // Device skip isis restart-suppress check if value is true.
    bool isis_restart_suppress_unsupported = 14;
    // Device does not support interface/ipv4(6)/neighbor.
    // Cisco: partnerissuetracker.corp.google.com/268243828
    bool ip_neighbor_missing = 15;
    // Device requires separate reboot to activate OS.
    bool osactivate_noreboot = 16;
    // Device requires OS installation on standby RP as well as active RP.
    bool osinstall_for_standby_rp = 17;
    // Set this flag for LLDP interface config to override the global config.
    bool lldp_interface_config_override_global = 18;
    // Skip BGP TestPassword mismatch subtest if value is true.
    // Cisco: partnerissuetracker.corp.google.com/273285907
    bool skip_bgp_test_password_mismatch = 19;
    // Skip check for
    // bgp/neighbors/neighbor/state/messages/received/last-notification-error-code
    // leaf missing case.
    bool missing_bgp_last_notification_error_code = 21;
    // Device does not support interface-ref configuration when applying
    // features to interface.
    bool interface_ref_config_unsupported = 22;
    // Device does not support these state paths.
    // Juniper: partnerissuetracker.corp.google.com/279470921
    bool state_path_unsupported = 23;
    // Device requires Ipv6 to be enabled on interface for gRIBI NH programmed
    // with destination mac address.
    // Juniper: partnerissuetracker.corp.google.com/267642089
    bool ipv6_enable_for_gribi_nh_dmac = 24;
    // Device requires additional config for ECN.
    // Juniper: partnerissuetracker.corp.google.com/277657269
    bool ecn_profile_required_definition = 25;
    // Set true for device that does not support interface ipv6 discarded packet
    // statistics.
    // Juniper: partnerissuetracker.corp.google.com/277762075
    bool ipv6_discarded_pkts_unsupported = 26;
    // Device does not support drop and weight leaves under queue management
    // profile.
    // Juniper: partnerissuetracker.corp.google.com/279471405
    bool drop_weight_leaves_unsupported = 27;
    // Config pushed through origin CLI takes precedence over config pushed
    // through origin OC.
    bool cli_takes_precedence_over_oc = 29;
    // Device does not support weight above 100.
    // Juniper: partnerissuetracker.corp.google.com/277066804
    bool scheduler_input_weight_limit = 30;
    // Device does not support id leaf for SwitchChip components.
    // Juniper: partnerissuetracker.corp.google.com/277134501
    bool switch_chip_id_unsupported = 31;
    // Device does not support backplane-facing-capacity leaves for some of the
    // components.
    // Juniper: partnerissuetracker.corp.google.com/277134501
    bool backplane_facing_capacity_unsupported = 32;
    // Device only supports querying counters from the state container, not from
    // individual counter leaves.
    bool interface_counters_from_container = 33;
    // Use this deviation when the device does not support a mix of tagged and
    // untagged subinterfaces.
    bool no_mix_of_tagged_and_untagged_subinterfaces = 34;
    // Device does not report P4RT node names in the component hierarchy.
    bool explicit_p4rt_node_component = 35;
    // Configure ACLs using vendor native model specifically for RT-1.4.
    bool use_vendor_native_acl_config = 36;
    // Device does not support reporting software version according to the
    // requirements in gNMI-1.10.
    bool sw_version_unsupported = 37;
    // Device requires explicit interface ref configuration when applying
    // features to interface.
    bool explicit_interface_ref_definition = 38;
    // Device does not support telemetry path /components/component/storage.
    // Juniper: partnerissuetracker.corp.google.com/284239001
    bool storage_component_unsupported = 39;
    // Device requires gribi-protocol to be enabled under network-instance.
    bool explicit_gribi_under_network_instance = 40;
    // Device requires port-speed to be set because its default value may not be
    // usable.
    bool explicit_port_speed = 41;
    // Device requires explicit attachment of an interface or subinterface to
    // the default network instance.
    // Nokia: partnerissuetracker.corp.google.com/260928639
    bool explicit_interface_in_default_vrf = 42;
    // Skip checking QOS Dropped octets stats for interface.
    bool qos_dropped_octets = 43;
    // Device is missing subinterface packet counters for IPv4/IPv6.
    bool subinterface_packet_counters_missing = 44;
    // Connect-retry is not supported
    // /bgp/neighbors/neighbor/timers/config/connect-retry.
    bool connect_retry = 45;
    // Device does not support programming a gribi flow with a next-hop entry of
    // mac-address only.
    bool gribi_mac_override_with_static_arp = 46;
    // Set true for device that does not support route-policy under AFI/SAFI.
    bool route_policy_under_afi_unsupported = 47;
    // Device does not support using gNOI to reboot the Fabric Component.
    bool gnoi_fabric_component_reboot_unsupported = 48;
    // Device does not support the ntp nondefault vrf case.
    bool ntp_non_default_vrf_unsupported = 49;
    // Device does not support setting the L2 MTU. OpenConfig allows a device to
    // enforce that L2 MTU, which has a default value of 1514, must be set to a
    // higher value than L3 MTU.
    // Arista: partnerissuetracker.corp.google.com/243445300
    bool omit_l2_mtu = 50;
    // Skip power admin for controller card
    bool skip_controller_card_power_admin = 51;
    // Device requires the banner to have a delimiter character.
    string banner_delimiter = 60;
    // Allowed tolerance for BGP traffic flow while comparing for pass or fail
    // condition.
    int32 bgp_tolerance_value = 61;
    // Device requires additional time to complete post delete link
    // qualification cleanup.
    bool link_qual_wait_after_delete_required = 62;
    // The response of gNOI reboot status is a single value (not a list), so the
    // device requires explict component path to account for a situation when
    // there is more than one active reboot requests.
    // Arista: partnerissuetracker.corp.google.com/245550570
    bool gnoi_status_empty_subcomponent = 63;
    // Device requiries explicit deletion of network-instance table.
    bool network_instance_table_deletion_required = 64;
    // Device requires a BGP session reset to utilize a new MD5 key.
    bool bgp_md5_requires_reset = 65;
    // Devices do not count dequeued and deleted packets as drops.
    // Arista: partnerissuetracker.corp.google.com/275384848
    bool dequeue_delete_not_counted_as_drops = 66;
    // Device only supports RIB ack, so tests that normally expect FIB_ACK will
    // allow just RIB_ACK.
    bool gribi_riback_only = 67;
    // Device requires that aggregate Port-Channel and its members be defined in
    // a single gNMI Update transaction at /interfaces; otherwise lag-type will
    // be dropped, and no member can be added to the aggregate.
    // Arista: partnerissuetracker.corp.google.com/201574574
    bool aggregate_atomic_update = 68;
    // Device returns no value for some OpenConfig paths if the operational
    // value equals the default.
    // Arista: partnerissuetracker.corp.google.com/258286131
    bool missing_value_for_defaults = 69;
    // The name used for the static routing protocol.  The default name in
    // OpenConfig is \"DEFAULT\" but some devices use other names.
    // Arista: partnerissuetracker.corp.google.com/269699737
    string static_protocol_name = 70;
    // Device currently uses component name instead of a full openconfig path,
    // so suppress creating a full oc compliant path for subcomponent.
    bool gnoi_subcomponent_path = 71;
    // When configuring interface, config VRF prior config IP address.
    // Arista: partnerissuetracker.corp.google.com/261958938
    bool interface_config_vrf_before_address = 72;
    // Device requires using the deprecated openconfig-vlan:vlan/config/vlan-id
    // or openconfig-vlan:vlan/state/vlan-id leaves.
    // Arista: partnerissuetracker.corp.google.com/261085885
    bool deprecated_vlan_id = 73;
    // Device requires gRIBI MAC Override using Static ARP + Static Route
    // Arista: partnerissuetracker.corp.google.com/234635355
    bool gribi_mac_override_static_arp_static_route = 74;
    // Device requires interface enabled leaf booleans to be explicitly set to
    // true.
    bool interface_enabled = 75;
    // Skip checking QOS octet stats for interface.
    // Arista: partnerissuetracker.corp.google.com/283541442
    bool qos_octets = 76;
    // Device CPU components do not map to a FRU parent component in the OC
    // tree.
    bool cpu_missing_ancestor = 77;
    // Device needs subinterface 0 to be routed for non-zero sub-interfaces.
    bool require_routed_subinterface_0 = 78;
    // Device does not report last-switchover-reason as USER_INITIATED for
    // gNOI.SwitchControlProcessor.
    bool gnoi_switchover_reason_missing_user_initiated = 79;
    // The name used for the default network instance for VRF.  The default name
    // in OpenConfig is \"DEFAULT\" but some legacy devices still use
    // \"default\".
    string default_network_instance = 80;
    // Device allows unset Election ID to be primary.
    bool p4rt_unsetelectionid_primary_allowed = 81;
    // Device sets ALREADY_EXISTS status code for all backup client responses.
    bool bkup_arbitration_resp_code = 82;
    // Device requires IPOverIP decapsulation for backup NHG without interfaces.
    bool backup_nhg_requires_vrf_with_decap = 83;
    // Devices don't support configuring ISIS /afi-safi/af/config container.
    bool isis_interface_afi_unsupported = 85;
    // Devices don't support modify table entry operation in P4 Runtime.
    bool p4rt_modify_table_entry_unsupported = 86;
    // Parent of OS component is of type SUPERVISOR or LINECARD.
    bool os_component_parent_is_supervisor_or_linecard = 87;
    // Parent of OS component is of type CHASSIS.
    bool os_component_parent_is_chassis = 88;
    // Device does not support fabric power-admin-state leaf.
    bool skip_fabric_card_power_admin = 89;
    // Devices require configuring the same ISIS Metrics for Level 1 when
    // configuring Level 2 Metrics.
    bool isis_require_same_l1_metric_with_l2_metric = 91;
    // Devices require configuring the same OSPF setMetric when BGP
    // SetMED is configured.
    bool bgp_set_med_requires_equal_ospf_set_metric = 92;
    // Devices require configuring subinterface with tagged vlan for p4rt
    // packet in.
    bool p4rt_gdp_requires_dot1q_subinterface = 93;
    // ATE port link state operations are a no-op in KNE/virtualized environments.
    bool ate_port_link_state_operations_unsupported = 94;
    // Creates a user and assigns role/rbac to said user via native model.
    bool set_native_user = 95;
    // Devices require configuring lspRefreshInterval ISIS timer when
    // lspLifetimeInterval is configured.
    // Arista: partnerissuetracker.corp.google.com/293667850
    bool isis_lsp_lifetime_interval_requires_lsp_refresh_interval = 96;
    // Device does not support telemetry path
    // /components/component/cpu/utilization/state/avg for linecards' CPU card.
    bool linecard_cpu_utilization_unsupported = 98;
    // Device does not support consistent component names for GNOI and GNMI.
    bool consistent_component_names_unsupported = 99;
    // Device does not support telemetry path
    // /components/component/cpu/utilization/state/avg for controller cards'
    // CPU card.
    bool controller_card_cpu_utilization_unsupported = 100;
    // Device does not support counter for fabric block lost packets.
    bool fabric_drop_counter_unsupported = 101;
    // Device does not support memory utilization related leaves for linecard components.
    bool linecard_memory_utilization_unsupported = 102;
    // Device does not support telemetry path
    // /qos/interfaces/interface/input/virtual-output-queues/voq-interface/queues/queue/state/dropped-pkts.
    bool qos_voq_drop_counter_unsupported = 103;
    // ATE IPv6 flow label unsupported in KNE/virtualized environments.
    bool ate_ipv6_flow_label_unsupported = 104;
    // Devices do not support configuring isis csnp-interval timer.
    // Arista: partnerissuetracker.corp.google.com/299283216
    bool isis_timers_csnp_interval_unsupported = 105;
    // Devices do not support telemetry for isis counter:
    // manual-address-drop-from-areas.
    // Arista: partnerissuetracker.corp.google.com/299285115
    bool isis_counter_manual_address_drop_from_areas_unsupported = 106;
    // Devices do not support telemetry for isis counter: part-changes.
    // Arista: partnerissuetracker.corp.google.com/299285991
    bool isis_counter_part_changes_unsupported = 107;
    // Devices do not support threshold container under /components/component/transceiver.
    bool transceiver_thresholds_unsupported = 108;
    // Update interface loopback mode using raw gnmi API due to server version.
    bool interface_loopback_mode_raw_gnmi = 109;
    // Devices do not support showing negotiated tcp mss value in bgp tcp mss telemetry.
    // Juniper: b/300499125
    bool skip_tcp_negotiated_mss_check = 110;
    // Devices don't support ISIS-Lsp metadata paths: checksum, sequence-number,
    // remaining-lifetime.
    bool isis_lsp_metadata_leafs_unsupported = 111;
    // QOS queue requires configuration with queue-id
    bool qos_queue_requires_id = 112;
    // Devices do not support forwarding for fib failed routes.
    bool skip_fib_failed_traffic_forwarding_check = 113;
    // QOS requires buffer-allocation-profile configuration
    bool qos_buffer_allocation_config_required = 114;
    // Devices do not support configuring ExtendedNextHopEncoding at the BGP global level.
    // Arista: https://partnerissuetracker.corp.google.com/issues/203683090
    bool bgp_global_extended_next_hop_encoding_unsupported = 115;
    // OC unsupported for BGP LLGR disable.
    // Juniper: b/303479602
    bool bgp_llgr_oc_undefined = 116;
    // Device does not support tunnel interfaces state paths
    // Juniper: partnerissuetracker.corp.google.com/300111031
    bool tunnel_state_path_unsupported = 117;
    // Device does not support tunnel interfaces source and destination address config paths
    // Juniper: partnerissuetracker.corp.google.com/300111031
    bool tunnel_config_path_unsupported = 118;
    // Cisco: Device does not support same minimun and maximum threshold value in QOS ECN config.
    bool ecn_same_min_max_threshold_unsupported = 119;
    // Cisco: QOS requires scheduler configuration.
    bool qos_scheduler_config_required = 120;
    // Cisco: Device does not support set weight config under QOS ECN configuration.
    bool qos_set_weight_config_unsupported = 121;
    // Cisco: Device does not support these get state path.
    bool qos_get_state_path_unsupported = 122;
    // Devices requires enabled leaf under isis level
    // Juniper: partnerissuetracker.corp.google.com/302661486
    bool isis_level_enabled = 123;
    // Devices which require to use interface-id format of interface name + .subinterface index with Interface-ref container
    bool interface_ref_interface_id_format = 124;
    // Devices does not support member link loopback
    // Juniper: b/307763669
    bool member_link_loopback_unsupported = 125;
<<<<<<< HEAD
    // Devices has issue with nexthop index
    // Juniper: b/304729237
    bool skip_static_nexthop_check = 126;
=======
    // Device does not support PLQ operational status check on interface
    // Juniper: b/308990185
    bool skip_plq_interface_oper_status_check = 126;
>>>>>>> 7033cc5f

    // Reserved field numbers and identifiers.
    reserved 84, 9, 28, 20, 90, 97, 55;
  }

  message PlatformExceptions {
    Platform platform = 1;
    Deviations deviations = 2;
  }

  // The `platform` field for each `platform_exceptions` should be mutually
  // exclusive. Duplicate matches will result in a test failure.
  repeated PlatformExceptions platform_exceptions = 5;

  enum Tags {
    TAGS_UNSPECIFIED = 0;
    TAGS_AGGREGATION = 1;
    TAGS_DATACENTER_EDGE = 2;
    TAGS_EDGE = 3;
    TAGS_TRANSIT = 4;
  }

  // The `tags` used to identify the area(s) testcase applies to. An empty tag
  // is the default implying it applies to all areas.
  repeated Tags tags = 6;
}<|MERGE_RESOLUTION|>--- conflicted
+++ resolved
@@ -362,16 +362,13 @@
     // Devices does not support member link loopback
     // Juniper: b/307763669
     bool member_link_loopback_unsupported = 125;
-<<<<<<< HEAD
-    // Devices has issue with nexthop index
-    // Juniper: b/304729237
-    bool skip_static_nexthop_check = 126;
-=======
     // Device does not support PLQ operational status check on interface
     // Juniper: b/308990185
     bool skip_plq_interface_oper_status_check = 126;
->>>>>>> 7033cc5f
-
+    // Devices has issue with nexthop index
+    // Juniper: b/304729237
+    bool skip_static_nexthop_check = 127;
+    
     // Reserved field numbers and identifiers.
     reserved 84, 9, 28, 20, 90, 97, 55;
   }
