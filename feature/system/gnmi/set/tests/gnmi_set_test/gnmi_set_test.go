// Copyright 2023 Google LLC
//
// Licensed under the Apache License, Version 2.0 (the "License");
// you may not use this file except in compliance with the License.
// You may obtain a copy of the License at
//
//      http://www.apache.org/licenses/LICENSE-2.0
//
// Unless required by applicable law or agreed to in writing, software
// distributed under the License is distributed on an "AS IS" BASIS,
// WITHOUT WARRANTIES OR CONDITIONS OF ANY KIND, either express or implied.
// See the License for the specific language governing permissions and
// limitations under the License.

package gnmi_set_test

import (
	"fmt"
	"regexp"
	"strconv"
	"strings"
	"sync"
	"testing"

	"flag"

	"github.com/openconfig/featureprofiles/internal/attrs"
	"github.com/openconfig/featureprofiles/internal/deviations"
	"github.com/openconfig/featureprofiles/internal/fptest"
	"github.com/openconfig/ondatra"
	"github.com/openconfig/ondatra/gnmi"
	"github.com/openconfig/ondatra/gnmi/oc"
	"github.com/openconfig/ondatra/netutil"
	"github.com/openconfig/ygnmi/ygnmi"
	"github.com/openconfig/ygot/ygot"
	"github.com/openconfig/ygot/ytypes"
)

var (
	// These flags skip unwanted test cases that can speed up development or debugging.
	skipRootOp      = flag.Bool("skip_root_op", false, "Skip RootOp test cases.")
	skipContainerOp = flag.Bool("skip_container_op", false, "Skip ContainerOp test cases.")
	skipItemOp      = flag.Bool("skip_item_op", false, "Skip ItemOp test cases.")

	// The following experimental flags fine-tune the RootOp and ContainerOp behavior.  Some
	// devices require the config to be pruned for these to work.  We are still undecided
	// whether they should be deviations; pending OpenConfig clarifications.
	pruneComponents      = flag.Bool("prune_components", true, "Prune components that are not ports.  Use this to preserve the breakout-mode settings.")
	pruneLLDP            = flag.Bool("prune_lldp", true, "Prune LLDP config.")
	setEthernetFromState = flag.Bool("set_ethernet_from_state", true, "Set interface/ethernet config from state, mostly to get the port-speed settings correct.")

	// This has no known effect except to reduce logspam while debugging.
	pruneQoS = flag.Bool("prune_qos", true, "Prune QoS config.")

	// Experimental flags that will likely become a deviation.
	cannotDeleteVRF = flag.Bool("cannot_delete_vrf", true, "Device cannot delete VRF.") // See "Note about cannotDeleteVRF" below.
)

var (
	dutPort1 = attrs.Attributes{
		Desc:    "dutPort1",
		IPv4:    "192.0.2.1",
		IPv4Len: 30,
		IPv6:    "2001:0db8::192:0:2:1",
		IPv6Len: 126,
	}

	dutPort2 = attrs.Attributes{
		Desc:    "dutPort2",
		IPv4:    "192.0.2.5",
		IPv4Len: 30,
		IPv6:    "2001:0db8::192:0:2:5",
		IPv6Len: 126,
	}
)

// Implementation Note
//
// Tests have three push variants: ItemOp, ContainerOp, and RootOp.
// The forEachPushOp construct allows us to share as much test code as possible, in a way
// that also preserves the baseline config of the DUT to avoid disrupting the management
// plane.
//
// While the test could modify the full config inside forEachPushOp, for each port and
// non-default VRF that Ondatra designates to the test, the test should do a pair of:
//
//   - DeleteInterface/GetOrCreateInterface
//   - DeleteNetworkInstance/GetOrCreateNetworkInstance (except the default VRF)
//
// So we can ensure that the content of these entities are reset to a clean slate and not
// polluted by the baseline.

// Note about cannotDeleteVRF
//
// If a device cannot delete a VRF, the initialization phase of a test will try to replace
// the VRF with an empty instance instead of deleting it, so the test is able to make
// progress.  Tests will still try to delete the VRF during cleanup.

func TestMain(m *testing.M) {
	fptest.RunTests(m)
}

func TestGetSet(t *testing.T) {
	dut := ondatra.DUT(t, "dut")
	p1 := dut.Port(t, "port1")
	p2 := dut.Port(t, "port2")

	// Configuring basic interface and network instance as some devices only populate OC after configuration.
	gnmi.Replace(t, dut, gnmi.OC().Interface(p1.Name()).Config(), dutPort1.NewOCInterface(p1.Name(), dut))
	gnmi.Replace(t, dut, gnmi.OC().Interface(p2.Name()).Config(), dutPort2.NewOCInterface(p2.Name(), dut))
	gnmi.Replace(t, dut, gnmi.OC().NetworkInstance(deviations.DefaultNetworkInstance(dut)).Type().Config(),
		oc.NetworkInstanceTypes_NETWORK_INSTANCE_TYPE_DEFAULT_INSTANCE)

	scope := defaultPushScope(dut)

	forEachPushOp(t, dut, func(t *testing.T, op pushOp, config *oc.Root) {
		op.push(t, dut, config, scope)
		// TODO: after push, do a get again to check the config diff.
	})
}

func TestDeleteInterface(t *testing.T) {
	dut := ondatra.DUT(t, "dut")
	scope := defaultPushScope(dut)

	p1 := dut.Port(t, "port1")
	p2 := dut.Port(t, "port2")

	q1 := gnmi.OC().Interface(p1.Name()).Description().State()
	q2 := gnmi.OC().Interface(p2.Name()).Description().State()

	const (
		want1 = "dut:port1"
		want2 = "dut:port2"
	)

	forEachPushOp(t, dut, func(t *testing.T, op pushOp, config *oc.Root) {
		t.Log("Initialize")

		config.GetOrCreateInterface(p1.Name()).Description = ygot.String(want1)
		config.GetOrCreateInterface(p2.Name()).Description = ygot.String(want2)
		op.push(t, dut, config, scope)

		t.Run("VerifyBeforeDelete", func(t *testing.T) {
			v1 := gnmi.Lookup(t, dut, q1)
			if got1, ok := v1.Val(); !ok || got1 != want1 {
				t.Errorf("State got %v, want %v", v1, want1)
			}
			v2 := gnmi.Lookup(t, dut, q2)
			if got2, ok := v2.Val(); !ok || got2 != want2 {
				t.Errorf("State got %v, want %v", v2, want2)
			}
		})

		t.Log("Delete Interfaces")

		config.DeleteInterface(p1.Name())
		config.DeleteInterface(p2.Name())

		for _, iname := range scope.interfaces {
			iface := config.GetInterface(iname)
			if iface == nil {
				config.Interface = nil

			}
		}

		op.push(t, dut, config, scope)

		t.Run("VerifyAfterDelete", func(t *testing.T) {
			if v := gnmi.Lookup(t, dut, q1); v.IsPresent() {
				value, _ := v.Val()
				if value != "" {
					t.Errorf("State got unwanted %v", v)
				}
			}
			if v := gnmi.Lookup(t, dut, q2); v.IsPresent() {
				value, _ := v.Val()
				if value != "" {
					t.Errorf("State got unwanted %v", v)
				}
			}
		})
	})
}

func TestReuseIP(t *testing.T) {
	dut := ondatra.DUT(t, "dut")

	p1 := dut.Port(t, "port1")
	p2 := dut.Port(t, "port2")

	aggs := nextAggregates(t, dut, 2)
	agg1 := aggs[0]
	agg2 := aggs[1]

	t.Logf("Using dut:agg1 = %q, dut:agg2 = %q", agg1, agg2)

	scope := &pushScope{
		interfaces: []string{
			p1.Name(),
			p2.Name(),
			agg1,
			agg2,
		},
	}

	forEachPushOp(t, dut, func(t *testing.T, op pushOp, config *oc.Root) {
		t.Log("Initialize")

		config.DeleteInterface(p1.Name())
		config.DeleteInterface(agg1)
		configMember(config.GetOrCreateInterface(p1.Name()), agg1, dut)
		configAggregate(config.GetOrCreateInterface(agg1), &ip1, dut)

		config.DeleteInterface(p2.Name())
		config.DeleteInterface(agg2)
		configMember(config.GetOrCreateInterface(p2.Name()), agg2, dut)
		configAggregate(config.GetOrCreateInterface(agg2), &ip2, dut)

		op.push(t, dut, config, scope)

		t.Run("VerifyBeforeReuse", func(t *testing.T) {
			verifyMember(t, p1, agg1)
			verifyAggregate(t, dut, agg1, &ip1)

			verifyMember(t, p2, agg2)
			verifyAggregate(t, dut, agg2, &ip2)
		})

		t.Log("Modify Interfaces")

		config.Interface[p1.Name()].Ethernet.AggregateId = nil
		config.DeleteInterface(agg1)
		config.DeleteInterface(agg2)
		configAggregate(config.GetOrCreateInterface(agg2), &ip1, dut)

		op.push(t, dut, config, scope)

		t.Run("VerifyAfterReuse", func(t *testing.T) {
			verifyAggregate(t, dut, agg2, &ip1)
		})

		t.Log("Cleanup")

		config.Interface[p2.Name()].Ethernet.AggregateId = nil
		config.DeleteInterface(agg2)

		op.push(t, dut, config, scope)
	})
}

func TestSwapIPs(t *testing.T) {
	dut := ondatra.DUT(t, "dut")
	scope := defaultPushScope(dut)

	p1 := dut.Port(t, "port1")
	p2 := dut.Port(t, "port2")

	forEachPushOp(t, dut, func(t *testing.T, op pushOp, config *oc.Root) {
		t.Log("Initialize")

		config.DeleteInterface(p1.Name())
		config.DeleteInterface(p2.Name())
		ip1.ConfigOCInterface(config.GetOrCreateInterface(p1.Name()), dut)
		ip2.ConfigOCInterface(config.GetOrCreateInterface(p2.Name()), dut)

		op.push(t, dut, config, scope)

		t.Run("VerifyBeforeSwap", func(t *testing.T) {
			verifyInterface(t, dut, p1.Name(), &ip1)
			verifyInterface(t, dut, p2.Name(), &ip2)
		})

		t.Log("Modify Interfaces")

		config.DeleteInterface(p1.Name())
		config.DeleteInterface(p2.Name())
		ip2.ConfigOCInterface(config.GetOrCreateInterface(p1.Name()), dut)
		ip1.ConfigOCInterface(config.GetOrCreateInterface(p2.Name()), dut)

		op.push(t, dut, config, scope)

		t.Run("VerifyAfterSwap", func(t *testing.T) {
			verifyInterface(t, dut, p1.Name(), &ip2)
			verifyInterface(t, dut, p2.Name(), &ip1)
		})
	})
}

func TestDeleteNonExistingVRF(t *testing.T) {
	const vrf = "GREEN"

	dut := ondatra.DUT(t, "dut")
	scope := &pushScope{
		interfaces:       nil,
		networkInstances: []string{vrf},
	}

	forEachPushOp(t, dut, func(t *testing.T, op pushOp, config *oc.Root) {
		config.DeleteNetworkInstance(vrf)
		op.push(t, dut, config, scope)
	})
}

func TestDeleteNonDefaultVRF(t *testing.T) {
	const vrf = "BLUE"

	dut := ondatra.DUT(t, "dut")
	p1 := dut.Port(t, "port1")
	p2 := dut.Port(t, "port2")

	scope := &pushScope{
		interfaces:       []string{p1.Name(), p2.Name()},
		networkInstances: []string{vrf},
	}

	forEachPushOp(t, dut, func(t *testing.T, op pushOp, config *oc.Root) {
		t.Log("Initialize")

		config.DeleteInterface(p1.Name())
		config.DeleteInterface(p2.Name())

		ip1.ConfigOCInterface(config.GetOrCreateInterface(p1.Name()), dut)
		ip2.ConfigOCInterface(config.GetOrCreateInterface(p2.Name()), dut)

		config.DeleteNetworkInstance(vrf)
		ni := config.GetOrCreateNetworkInstance(vrf)
		ni.Type = oc.NetworkInstanceTypes_NETWORK_INSTANCE_TYPE_L3VRF

		id1 := attachInterface(ni, p1.Name(), 0)
		id2 := attachInterface(ni, p2.Name(), 0)

		op.push(t, dut, config, scope)

		t.Run("Verify", func(t *testing.T) {
			verifyInterface(t, dut, p1.Name(), &ip1)
			verifyInterface(t, dut, p2.Name(), &ip2)
			verifyAttachment(t, dut, vrf, id1, p1.Name())
			verifyAttachment(t, dut, vrf, id2, p2.Name())
		})

		t.Log("Cleanup")

		config.DeleteNetworkInstance(vrf)
		op.push(t, dut, config, scope)

		t.Run("VerifyAfterCleanup", func(t *testing.T) {
			q := gnmi.OC().NetworkInstance(vrf).Type().State()
			if v := gnmi.Lookup(t, dut, q); v.IsPresent() {
				t.Errorf("State got unwanted %v", v)
			}
		})
	})
}

func TestMoveInterface(t *testing.T) {
	dut := ondatra.DUT(t, "dut")
	t.Run("DefaultToNonDefaultVRF", func(t *testing.T) {
		testMoveInterfaceBetweenVRF(t, dut, deviations.DefaultNetworkInstance(dut), "BLUE")
	})
	t.Run("NonDefaultToNonDefaultVRF", func(t *testing.T) {
		testMoveInterfaceBetweenVRF(t, dut, "RED", "BLUE")
	})
}

func testMoveInterfaceBetweenVRF(t *testing.T, dut *ondatra.DUTDevice, firstVRF, secondVRF string) {
	defaultVRF := deviations.DefaultNetworkInstance(dut)

	p1 := dut.Port(t, "port1")
	p2 := dut.Port(t, "port2")

	scope := &pushScope{
		interfaces:       []string{p1.Name(), p2.Name()},
		networkInstances: []string{firstVRF, secondVRF},
	}

	forEachPushOp(t, dut, func(t *testing.T, op pushOp, config *oc.Root) {
		t.Log("Initialize")

		config.DeleteInterface(p1.Name())
		config.DeleteInterface(p2.Name())
		ip1.ConfigOCInterface(config.GetOrCreateInterface(p1.Name()), dut)
		ip2.ConfigOCInterface(config.GetOrCreateInterface(p2.Name()), dut)

		if firstVRF != defaultVRF {
			config.DeleteNetworkInstance(firstVRF)
			ni := config.GetOrCreateNetworkInstance(firstVRF)
			ni.Type = oc.NetworkInstanceTypes_NETWORK_INSTANCE_TYPE_L3VRF
		}

		firstni := config.GetOrCreateNetworkInstance(firstVRF)
		id1 := attachInterface(firstni, p1.Name(), 0)
		id2 := attachInterface(firstni, p2.Name(), 0)

		config.DeleteNetworkInstance(secondVRF)
		if *cannotDeleteVRF {
			ni := config.GetOrCreateNetworkInstance(secondVRF)
			ni.Type = oc.NetworkInstanceTypes_NETWORK_INSTANCE_TYPE_L3VRF
		}

		op.push(t, dut, config, scope)

		t.Run("VerifyBeforeMove", func(t *testing.T) {
			verifyInterface(t, dut, p1.Name(), &ip1)
			verifyInterface(t, dut, p2.Name(), &ip2)
			verifyAttachment(t, dut, firstVRF, id1, p1.Name())
			verifyAttachment(t, dut, firstVRF, id2, p2.Name())

			// We don't check /network-instances/network-instance/vlans/vlan/members because
			// these are for L2 switched ports, not L3 routed ports.
		})

		t.Log("Modify Attachment")

		if firstVRF != defaultVRF {
			// It is not necessary to explicitly remove the interface attachments since the VRF
			// is being deleted.
			config.DeleteNetworkInstance(firstVRF)
		} else {
			// Remove just the interface attachments but keep the VRF.
			firstni.DeleteInterface(id1)
			firstni.DeleteInterface(id2)
		}

		secondni := config.GetOrCreateNetworkInstance(secondVRF)
		secondni.Type = oc.NetworkInstanceTypes_NETWORK_INSTANCE_TYPE_L3VRF
		attachInterface(secondni, p1.Name(), 0)
		attachInterface(secondni, p2.Name(), 0)

		op.push(t, dut, config, scope)

		t.Run("VerifyAfterMove", func(t *testing.T) {
			verifyInterface(t, dut, p1.Name(), &ip1)
			verifyInterface(t, dut, p2.Name(), &ip2)
			verifyAttachment(t, dut, secondVRF, id1, p1.Name())
			verifyAttachment(t, dut, secondVRF, id2, p2.Name())
		})

		t.Log("Cleanup")

		config.DeleteNetworkInstance(secondVRF)

		op.push(t, dut, config, scope)
	})
}

func TestStaticProtocol(t *testing.T) {
	dut := ondatra.DUT(t, "dut")
	if deviations.StaticRouteNextHopInterfaceRefUnsupported(dut) {
		t.Skip()
	}
	defaultVRF := deviations.DefaultNetworkInstance(dut)
	staticName := deviations.StaticProtocolName(dut)

	const (
		otherVRF  = "BLUE"
		unusedVRF = "RED"
		prefix1   = "198.51.100.0/24"
		prefix2   = "203.0.113.0/24"
		nhip1     = "192.0.2.2"
		nhip2     = "192.0.2.6"
	)

	p1 := dut.Port(t, "port1")
	p2 := dut.Port(t, "port2")

	sp := gnmi.OC().NetworkInstance(otherVRF).
		Protocol(oc.PolicyTypes_INSTALL_PROTOCOL_TYPE_STATIC, staticName)

	q1 := sp.Static(prefix1).NextHop("0").InterfaceRef().Interface().State()
	q2 := sp.Static(prefix2).NextHop("0").InterfaceRef().Interface().State()

	scope := &pushScope{
		interfaces:       []string{p1.Name(), p2.Name()},
		networkInstances: []string{defaultVRF, otherVRF, unusedVRF},
	}

	forEachPushOp(t, dut, func(t *testing.T, op pushOp, config *oc.Root) {
		t.Log("Initialize")

		config.DeleteInterface(p1.Name())
		config.DeleteInterface(p2.Name())
		ip1.ConfigOCInterface(config.GetOrCreateInterface(p1.Name()), dut)
		ip2.ConfigOCInterface(config.GetOrCreateInterface(p2.Name()), dut)

		config.DeleteNetworkInstance(otherVRF)
		otherni := config.GetOrCreateNetworkInstance(otherVRF)
		otherni.Type = oc.NetworkInstanceTypes_NETWORK_INSTANCE_TYPE_L3VRF

		id1 := attachInterface(otherni, p1.Name(), 0)
		id2 := attachInterface(otherni, p2.Name(), 0)

		protocol := otherni.GetOrCreateProtocol(oc.PolicyTypes_INSTALL_PROTOCOL_TYPE_STATIC, staticName)

		nh1 := protocol.GetOrCreateStatic(prefix1).GetOrCreateNextHop("0")
		nh1.NextHop = oc.UnionString(nhip1)
		nh1.GetOrCreateInterfaceRef().Interface = ygot.String(p1.Name())

		nh2 := protocol.GetOrCreateStatic(prefix2).GetOrCreateNextHop("0")
		nh2.NextHop = oc.UnionString(nhip2)
		nh2.GetOrCreateInterfaceRef().Interface = ygot.String(p2.Name())

		ni := config.GetOrCreateNetworkInstance(defaultVRF)
		ni.DeleteInterface(id1)
		ni.DeleteInterface(id2)

		// Avoid cascading failure when trying to remove unusedVRF leftover from
		// TestMoveInterface.
		config.DeleteNetworkInstance(unusedVRF)
		if *cannotDeleteVRF {
			ni := config.GetOrCreateNetworkInstance(unusedVRF)
			ni.Type = oc.NetworkInstanceTypes_NETWORK_INSTANCE_TYPE_L3VRF
		}

		op.push(t, dut, config, scope)

		t.Run("VerifyBeforeModify", func(t *testing.T) {
			verifyInterface(t, dut, p1.Name(), &ip1)
			verifyInterface(t, dut, p2.Name(), &ip2)

			v1 := gnmi.Lookup(t, dut, q1)
			if deviations.SkipStaticNexthopCheck(dut) {

				q2 := sp.Static(prefix1).NextHopAny().InterfaceRef().Interface().State()
				val := gnmi.LookupAll(t, dut, q2)
				if len(val) > 0 {
					v1 = val[0]
				} else {
					t.Fatalf("Did not receive output for static nexthop lookup")
				}
			}
			if got, ok := v1.Val(); !ok || got != p1.Name() {
				t.Errorf("State got %v, want %v", v1, p1.Name())
			} else {
				t.Logf("Verified %v", v1)
			}
			v2 := gnmi.Lookup(t, dut, q2)
			if deviations.SkipStaticNexthopCheck(dut) {

				q3 := sp.Static(prefix2).NextHopAny().InterfaceRef().Interface().State()
				val := gnmi.LookupAll(t, dut, q3)
				if len(val) > 0 {
					v2 = val[0]
				} else {
					t.Fatalf("Did not receive output for static nexthop lookup")
				}
			}
			if got, ok := v2.Val(); !ok || got != p2.Name() {
				t.Errorf("State got %v, want %v", v2, p2.Name())
			} else {
				t.Logf("Verified %v", v2)
			}
		})

		t.Log("Modify Static Protocol")

		nh1.NextHop = oc.UnionString(nhip2)
		nh1.InterfaceRef.Interface = ygot.String(p2.Name())
		nh2.NextHop = oc.UnionString(nhip1)
		nh2.InterfaceRef.Interface = ygot.String(p1.Name())

		op.push(t, dut, config, scope)

		t.Run("VerifyAfterModify", func(t *testing.T) {
			verifyInterface(t, dut, p1.Name(), &ip1)
			verifyInterface(t, dut, p2.Name(), &ip2)

			v1 := gnmi.Lookup(t, dut, q1)
			if deviations.SkipStaticNexthopCheck(dut) {

				q2 := sp.Static(prefix1).NextHopAny().InterfaceRef().Interface().State()
				val := gnmi.LookupAll(t, dut, q2)
				if len(val) > 0 {
					v1 = val[0]
				} else {
					t.Fatalf("Did not receive output for static nexthop lookup")
				}
			}
			if got, ok := v1.Val(); !ok || got != p2.Name() {
				t.Errorf("State got %v, want %v", v1, p2.Name())
			} else {
				t.Logf("Verified %v", v1)
			}
			v2 := gnmi.Lookup(t, dut, q2)
			if deviations.SkipStaticNexthopCheck(dut) {

				q3 := sp.Static(prefix2).NextHopAny().InterfaceRef().Interface().State()
				val := gnmi.LookupAll(t, dut, q3)
				if len(val) > 0 {
					v2 = val[0]
				} else {
					t.Fatalf("Did not receive output for static nexthop lookup")
				}
			}
			if got, ok := v2.Val(); !ok || got != p1.Name() {
				t.Errorf("State got %v, want %v", v2, p1.Name())
			} else {
				t.Logf("Verified %v", v2)
			}
		})

		t.Log("Cleanup")

		config.DeleteNetworkInstance(otherVRF)
		config.DeleteNetworkInstance(unusedVRF)
		op.push(t, dut, config, scope)
	})
}

// Test Utilities for the Test Plan

var (
	ip1 = attrs.Attributes{IPv4: "192.0.2.1", IPv4Len: 30}
	ip2 = attrs.Attributes{IPv4: "192.0.2.5", IPv4Len: 30}
)

const (
	ethernetCsmacd = oc.IETFInterfaces_InterfaceType_ethernetCsmacd
	ieee8023adLag  = oc.IETFInterfaces_InterfaceType_ieee8023adLag
)

var numRE = regexp.MustCompile(`(\d+)`)

// nextAggregates is like netutil.NextAggregateInterface but obtains multiple
// aggregate interfaces.
func nextAggregates(t *testing.T, dut *ondatra.DUTDevice, n int) []string {
	// netutil.NextAggregateInterface does not reserve an aggregate interface,
	// so it will return the same aggregate interface when called repeatedly.
	firstAgg := netutil.NextAggregateInterface(t, dut)
	start, err := strconv.Atoi(numRE.FindString(firstAgg))
	if err != nil {
		t.Fatalf("Cannot extract integer from %q: %v", firstAgg, err)
	}
	aggs := []string{firstAgg}
	for i := start + 1; i < start+n; i++ {
		agg := numRE.ReplaceAllStringFunc(firstAgg, func(_ string) string {
			return strconv.Itoa(i)
		})
		//some aggregate interface after firstAgg may already be present in the system.
		_, present := gnmi.Lookup(t, dut, gnmi.OC().Interface(agg).Name().State()).Val()
		if !present {
			aggs = append(aggs, agg)
		} else {
			n++
		}
	}
	return aggs
}

// configMember configures an interface as a member of aggID interface.
func configMember(i *oc.Interface, aggID string, dut *ondatra.DUTDevice) {
	if deviations.InterfaceEnabled(dut) {
		i.Enabled = ygot.Bool(true)
	}

	i.Type = ethernetCsmacd
	e := i.GetOrCreateEthernet()
	e.AggregateId = ygot.String(aggID)
}

// configAggregate configures an interface as a STATIC LAG interface.
func configAggregate(i *oc.Interface, a *attrs.Attributes, dut *ondatra.DUTDevice) {
	a.ConfigOCInterface(i, dut)

	// Overrides for LAG specific settings.
	i.Ethernet = nil
	i.Type = ieee8023adLag
	g := i.GetOrCreateAggregation()
	g.LagType = oc.IfAggregate_AggregationType_STATIC
}

// verifyMember verifies an interface as a member of aggID interface.
func verifyMember(t testing.TB, p *ondatra.Port, aggID string) {
	t.Helper()
	q := gnmi.OC().Interface(p.Name()).Ethernet().AggregateId().State()
	v := gnmi.Lookup(t, p.Device(), q)
	if got, ok := v.Val(); !ok || got != aggID {
		t.Errorf("State got %v, want %v", v, aggID)
	}
}

// verifyAggregate verifies an interface as a STATIC LAG aggregate.
func verifyAggregate(t testing.TB, dev gnmi.DeviceOrOpts, aggID string, a *attrs.Attributes) {
	t.Helper()
	q := gnmi.OC().Interface(aggID).Aggregation().LagType().State()
	v := gnmi.Lookup(t, dev, q)
	const want = oc.IfAggregate_AggregationType_STATIC
	if got, ok := v.Val(); !ok || got != want {
		t.Errorf("State got %v, want %v", v, want)
	}
	verifyInterface(t, dev, aggID, a)
}

// verifyInterface verifies the IP address configured on the interface.
func verifyInterface(t testing.TB, dev gnmi.DeviceOrOpts, name string, a *attrs.Attributes) {
	t.Helper()
	q := gnmi.OC().Interface(name).Subinterface(0).Ipv4().Address(a.IPv4).PrefixLength().State()
	v := gnmi.Lookup(t, dev, q)
	if got, ok := v.Val(); !ok || got != a.IPv4Len {
		t.Errorf("State got %v, want %v", v, a.IPv4Len)
	} else {
		t.Logf("Verified %v", v)
	}
}

// attachInterface attaches an interface name and subinterface sub to a network instance.
func attachInterface(ni *oc.NetworkInstance, name string, sub int) string {
	id := name // Possibly vendor specific?  May have to use sub.
	niface := ni.GetOrCreateInterface(id)
	niface.Interface = ygot.String(name)
<<<<<<< HEAD
	id = fmt.Sprintf("%s.%d", id, sub)
=======
	niface.Subinterface = ygot.Uint32(uint32(sub))
>>>>>>> b37492d4
	return id
}

// verifyAttachment verifies that an interface is attached to a VRF.  The id identifies
// the attachment returned by attachInterface, and name is the interface name.
func verifyAttachment(t testing.TB, dev gnmi.DeviceOrOpts, vrf string, id string, name string) {
	t.Helper()
	q := gnmi.OC().NetworkInstance(vrf).Interface(id).Interface().State()
	v := gnmi.Lookup(t, dev, q)
	if got, ok := v.Val(); !ok || got != name {
		t.Errorf("State got %v, want %v", v, name)
	} else {
		t.Logf("Verified %v", v)
	}
}

// Test Utilities for Config Push

// defaultPushScope builds a push scope that includes the Ondatra reserved DUT ports and
// the default network instance.  This excludes the DUT ports that are not part of the
// testbed reservation.
func defaultPushScope(dut *ondatra.DUTDevice) *pushScope {
	var interfaces []string
	for _, port := range dut.Ports() {
		interfaces = append(interfaces, port.Name())
	}

	return &pushScope{
		interfaces:       interfaces,
		networkInstances: []string{deviations.DefaultNetworkInstance(dut)},
	}
}

// baselineConfig and baselineConfigOnce let us remember the baseline configuration when the
// test first starts and only initialize once in forEachPushOp.
var (
	baselineConfig     *oc.Root
	baselineConfigOnce sync.Once
)

// forEachPushOp calls a test function with item, container and root push strategies and
// its own copy of the baseline config to modify.  The test function can modify and push
// this config as many times as it wants.
func forEachPushOp(
	t *testing.T,
	dut *ondatra.DUTDevice,
	f func(t *testing.T, op pushOp, config *oc.Root),
) {
	baselineConfigOnce.Do(func() {
		baselineConfig = getDeviceConfig(t, dut)
	})

	for _, op := range []pushOp{
		itemOp{baselineConfig}, containerOp{baselineConfig}, rootOp{baselineConfig},
	} {
		t.Run(op.string(), func(t *testing.T) {
			if op.shouldSkip() {
				t.Skip()
			}
			o, err := ygot.DeepCopy(baselineConfig)
			if err != nil {
				t.Fatalf("Cannot copy baseConfig: %v", err)
			}
			config := o.(*oc.Root)
			f(t, op, config)
		})
	}
}

// getDeviceConfig gets a full config from a device but refurbishes it enough so it can be
// pushed out again.  Ideally, we should be able to push the config we get from the same
// device without modification, but this is not explicitly defined in OpenConfig.
func getDeviceConfig(t testing.TB, dev gnmi.DeviceOrOpts) *oc.Root {
	t.Helper()

	// Gets all the config (read-write) paths from root, not the state (read-only) paths.
	config := gnmi.Get[*oc.Root](t, dev, gnmi.OC().Config())
	fptest.WriteQuery(t, "Untouched", gnmi.OC().Config(), config)

	if *pruneComponents {
		for cname, component := range config.Component {
			// Keep the port components in order to preserve the breakout-mode config.
			if component.GetPort() == nil {
				delete(config.Component, cname)
				continue
			}
			// Need to prune subcomponents that may have a leafref to a component that was
			// pruned.
			component.Subcomponent = nil
		}
	}

	if *setEthernetFromState {
		for iname, iface := range config.Interface {
			if iface.GetEthernet() == nil {
				continue
			}
			// Ethernet config may not contain meaningful values if it wasn't explicitly
			// configured, so use its current state for the config, but prune non-config leaves.
			intf := gnmi.Get(t, dev, gnmi.OC().Interface(iname).State())
			breakout := config.GetComponent(intf.GetHardwarePort()).GetPort().GetBreakoutMode()
			e := intf.GetEthernet()
			// Set port speed to unknown for non breakout interfaces
			if breakout.GetGroup(1) == nil && e != nil {
				e.SetPortSpeed(oc.IfEthernet_ETHERNET_SPEED_SPEED_UNKNOWN)
			}
			ygot.PruneConfigFalse(oc.SchemaTree["Interface_Ethernet"], e)
			if e.PortSpeed != 0 && e.PortSpeed != oc.IfEthernet_ETHERNET_SPEED_SPEED_UNKNOWN {
				iface.Ethernet = e
			}
		}
	}

	if *pruneLLDP && config.Lldp != nil {
		config.Lldp.ChassisId = nil
		config.Lldp.ChassisIdType = oc.Lldp_ChassisIdType_UNSET
	}

	if *pruneQoS {
		config.Qos = nil
	}

	pruneUnsupportedPaths(config)

	fptest.WriteQuery(t, "Touched", gnmi.OC().Config(), config)
	return config
}

func pruneUnsupportedPaths(config *oc.Root) {
	for _, ni := range config.NetworkInstance {
		ni.Fdb = nil
	}
}

// pushScope describe the config scope that the test case wants to modify.  This is for
// itemOp only; rootOp and containerOp ignore this.
type pushScope struct {
	interfaces       []string
	networkInstances []string
}

// pushOp describes a push operation.
type pushOp interface {
	string() string
	shouldSkip() bool
	push(t testing.TB, dev gnmi.DeviceOrOpts, config *oc.Root, scope *pushScope)
}

// setEthernetFromBase merges the ethernet config from the interfaces in base config into
// the destination config.
func setEthernetFromBase(t testing.TB, base *oc.Root, config *oc.Root) {
	t.Helper()

	for iname, iface := range config.Interface {
		eb := base.GetInterface(iname).GetEthernet()
		ec := iface.GetOrCreateEthernet()
		if eb == nil || ec == nil {
			continue
		}
		if err := ygot.MergeStructInto(ec, eb); err != nil {
			t.Errorf("Cannot merge %s ethernet: %v", iname, err)
		}
	}
}

// rootOp pushes config using replace at root.
type rootOp struct{ base *oc.Root }

func (rootOp) string() string   { return "RootOp" }
func (rootOp) shouldSkip() bool { return *skipRootOp }

func (op rootOp) push(t testing.TB, dev gnmi.DeviceOrOpts, config *oc.Root, _ *pushScope) {
	t.Helper()
	if *setEthernetFromState {
		setEthernetFromBase(t, op.base, config)
	}
	fptest.WriteQuery(t, "RootOp", gnmi.OC().Config(), config)
	gnmi.Replace(t, dev, gnmi.OC().Config(), config)
}

// containerOp pushes config using replace of containers of lists directly under root in
// the same SetRequest.
type containerOp struct{ base *oc.Root }

func (containerOp) string() string   { return "ContainerOp" }
func (containerOp) shouldSkip() bool { return *skipContainerOp }

func (op containerOp) push(t testing.TB, dev gnmi.DeviceOrOpts, config *oc.Root, _ *pushScope) {
	t.Helper()
	if *setEthernetFromState {
		setEthernetFromBase(t, op.base, config)
	}
	fptest.WriteQuery(t, "ContainerOp", gnmi.OC().Config(), config)

	batch := &gnmi.SetBatch{}
	gnmi.BatchReplace(batch, interfacesQuery, &Interfaces{Interface: config.Interface})
	gnmi.BatchReplace(batch, networkInstancesQuery, &NetworkInstances{NetworkInstance: config.NetworkInstance})
	batch.Set(t, dev)
}

// itemOp pushes individual configuration items in the same SetRequest.
type itemOp struct{ base *oc.Root }

func (itemOp) string() string   { return "ItemOp" }
func (itemOp) shouldSkip() bool { return *skipItemOp }

func (op itemOp) push(t testing.TB, dev gnmi.DeviceOrOpts, config *oc.Root, scope *pushScope) {
	t.Helper()
	if *setEthernetFromState {
		setEthernetFromBase(t, op.base, config)
	}
	fptest.WriteQuery(t, "ItemOp", gnmi.OC().Config(), config)

	batch := &gnmi.SetBatch{}
	var out strings.Builder
	fmt.Fprintln(&out, "ItemOp SetRequest:")

	for _, iname := range scope.interfaces {
		iface := config.GetInterface(iname)
		if iface != nil {
			fmt.Fprintf(&out, "  - Replace interface: %s\n", iname)
			gnmi.BatchReplace(batch, gnmi.OC().Interface(iname).Config(), iface)
		} else {
			fmt.Fprintf(&out, "  - Delete interface: %s\n", iname)
			gnmi.BatchDelete(batch, gnmi.OC().Interface(iname).Config())
		}
	}

	for _, niname := range scope.networkInstances {
		ni := config.GetNetworkInstance(niname)
		if ni != nil {
			fmt.Fprintf(&out, "  - Replace network-instance: %s\n", niname)
			gnmi.BatchReplace(batch, gnmi.OC().NetworkInstance(niname).Config(), ni)
		} else {
			fmt.Fprintf(&out, "  - Delete network-instance: %s\n", niname)
			gnmi.BatchDelete(batch, gnmi.OC().NetworkInstance(niname).Config())
		}
	}

	t.Log(out.String())
	batch.Set(t, dev)
}

// Reusable container queries.  These are the ygnmi queries representing the uncompressed
// paths.  Normally, the ygnmi queries only provides the compressed paths.
var (
	interfacesQuery       ygnmi.ConfigQuery[*Interfaces]       // Path: /interfaces
	networkInstancesQuery ygnmi.ConfigQuery[*NetworkInstances] // Path: /network-instances
)

func init() {
	// TODO(wenovus): Remove this workaround using ygnmi's Map() API once
	// SetBatch is fixed for Map() API.
	interfacesQuery = ygnmi.NewConfigQuery[*Interfaces](
		"",
		false,
		true,
		true,
		false,
		false,
		false,
		createPS("/interfaces"),
		func(vgs ygot.ValidatedGoStruct) (*Interfaces, bool) {
			return new(Interfaces), true
		},
		func() ygot.ValidatedGoStruct {
			return nil
		},
		func() *ytypes.Schema { return nil },
		nil,
		nil,
	)
	networkInstancesQuery = ygnmi.NewConfigQuery[*NetworkInstances](
		"",
		false,
		true,
		true,
		false,
		false,
		false,
		createPS("/network-instances"),
		func(vgs ygot.ValidatedGoStruct) (*NetworkInstances, bool) {
			return new(NetworkInstances), true
		},
		func() ygot.ValidatedGoStruct {
			return nil
		},
		func() *ytypes.Schema { return nil },
		nil,
		nil,
	)
}

func createPS(path string) ygnmi.PathStruct {
	root := ygnmi.NewDeviceRootBase()
	root.PutCustomData(ygnmi.OriginOverride, "openconfig")

	var ps ygnmi.PathStruct = root
	protoPath, err := ygot.StringToStructuredPath(path)
	if err != nil {
		panic(err)
	}
	for _, elem := range protoPath.Elem {
		keys := map[string]interface{}{}
		for key, val := range elem.Key {
			keys[key] = val
		}
		ps = ygnmi.NewNodePath([]string{elem.Name}, keys, ps)
	}

	return ps
}

type Interfaces struct {
	Interface map[string]*oc.Interface `path:"interface" module:"openconfig-interfaces"`
}

func (*Interfaces) IsYANGGoStruct() {}

type NetworkInstances struct {
	NetworkInstance map[string]*oc.NetworkInstance `path:"network-instance" module:"openconfig-network-instance"`
}

func (*NetworkInstances) IsYANGGoStruct() {}<|MERGE_RESOLUTION|>--- conflicted
+++ resolved
@@ -709,11 +709,8 @@
 	id := name // Possibly vendor specific?  May have to use sub.
 	niface := ni.GetOrCreateInterface(id)
 	niface.Interface = ygot.String(name)
-<<<<<<< HEAD
+	niface.Subinterface = ygot.Uint32(uint32(sub))
 	id = fmt.Sprintf("%s.%d", id, sub)
-=======
-	niface.Subinterface = ygot.Uint32(uint32(sub))
->>>>>>> b37492d4
 	return id
 }
 
