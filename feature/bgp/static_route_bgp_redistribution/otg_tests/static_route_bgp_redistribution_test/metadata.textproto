# proto-file: github.com/openconfig/featureprofiles/proto/metadata.proto
# proto-message: Metadata

uuid:  "eb7e7ab2-5f58-4039-b862-13ad55459074"
plan_id:  "RT-1.27"
description:  "Static route to BGP redistribution"
testbed:  TESTBED_DUT_ATE_4LINKS
platform_exceptions:  {
  platform:  {
    vendor:  NOKIA
  }
  deviations:  {
    explicit_port_speed:  true
    explicit_interface_in_default_vrf:  true
    aggregate_atomic_update:  true
    static_protocol_name:  "static"
    interface_enabled:  true
    skip_set_rp_match_set_options:  true
    skip_prefix_set_mode:  true
    table_connections_unsupported:  true
    use_vendor_native_tag_set_config:  true
    skip_bgp_send_community_type:  true
  }
}
platform_exceptions:  {
  platform:  {
    vendor: ARISTA
  }
  deviations:  {
    omit_l2_mtu: true
    default_network_instance: "default"
    interface_enabled: true
    static_protocol_name: "STATIC"
    skip_bgp_send_community_type: true
    skip_setting_disable_metric_propagation: true
    same_policy_attached_to_all_afis: true
    set_metric_as_preference: true
  }
}
platform_exceptions:  {
  platform:  {
<<<<<<< HEAD
    vendor: JUNIPER
  }
  deviations:  {
    skip_setting_disable_metric_propagation: true
    skip_bgp_send_community_type: true
    routing_policy_tag_set_embedded: true
=======
    vendor:  CISCO
  }
  deviations:  {
    set_metric_as_preference: true
    skip_bgp_send_community_type: true
    bgp_community_set_refs_unsupported: true
    tc_default_import_policy_unsupported: true
    tc_metric_propagation_unsupported: true
    tc_attribute_propagation_unsupported: true
    tc_subscription_unsupported: true
    default_bgp_instance_name: "default"
>>>>>>> c12b0421
  }
}<|MERGE_RESOLUTION|>--- conflicted
+++ resolved
@@ -39,14 +39,6 @@
 }
 platform_exceptions:  {
   platform:  {
-<<<<<<< HEAD
-    vendor: JUNIPER
-  }
-  deviations:  {
-    skip_setting_disable_metric_propagation: true
-    skip_bgp_send_community_type: true
-    routing_policy_tag_set_embedded: true
-=======
     vendor:  CISCO
   }
   deviations:  {
@@ -58,6 +50,16 @@
     tc_attribute_propagation_unsupported: true
     tc_subscription_unsupported: true
     default_bgp_instance_name: "default"
->>>>>>> c12b0421
+  }
+}
+platform_exceptions:  {
+  platform:  {
+    vendor: JUNIPER
+  }
+  deviations:  {
+    skip_bgp_send_community_type: true
+    skip_setting_disable_metric_propagation: true
+    routing_policy_tag_set_embedded: true
+    bgp_community_set_refs_unsupported: true
   }
 }