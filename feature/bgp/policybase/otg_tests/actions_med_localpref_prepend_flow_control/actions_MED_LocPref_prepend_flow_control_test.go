--- conflicted
+++ resolved
@@ -267,11 +267,7 @@
 		} else {
 			metric, _ := strconv.Atoi(policyValue)
 			actions.GetOrCreateBgpActions().SetMed = oc.UnionUint32(uint32(metric))
-<<<<<<< HEAD
-			if !deviations.BgpSetMedV7Unsupported(dut) {
-=======
 			if !deviations.BGPSetMedActionUnsupported(dut) {
->>>>>>> 7b1b2a03
 				actions.GetOrCreateBgpActions().SetMedAction = oc.BgpPolicy_BgpSetMedAction_SET
 			}
 			actions.PolicyResult = oc.RoutingPolicy_PolicyResultType_ACCEPT_ROUTE
