# proto-file: github.com/openconfig/featureprofiles/proto/metadata.proto
# proto-message: Metadata
uuid: "aa9b83cb-fd87-4098-ab3d-db05c66fc3c0"
plan_id: "RT-1.30"
description: "BGP nested import/export policy attachment"
testbed: TESTBED_DUT_ATE_2LINKS
tags: TAGS_DATACENTER_EDGE
platform_exceptions: {
  platform: {
    vendor: ARISTA
  }
  deviations: {
    omit_l2_mtu: true
    interface_enabled: true
    default_network_instance: "default"
    missing_value_for_defaults: true
    routing_policy_chaining_unsupported: true
  }
}

platform_exceptions: {
  platform: {
    vendor: CISCO
  }
  deviations: {
    skip_setting_statement_for_policy: true
    skip_checking_attribute_index: true
    bgp_set_med_action_unsupported: true
  }
}
platform_exceptions: {
  platform: {
    vendor: JUNIPER
  }
  deviations: {
<<<<<<< HEAD
    bgp_rib_oc_path_unsupported: true
=======
    bgp_rib_oc_path_unsupported:  true
>>>>>>> 5145abee
    bgp_set_med_action_unsupported: true
  }
}
platform_exceptions: {
  platform: {
    vendor: NOKIA
  }
  deviations: {
    skip_prefix_set_mode: true
    explicit_interface_in_default_vrf: true
    interface_enabled: true
  }
}<|MERGE_RESOLUTION|>--- conflicted
+++ resolved
@@ -33,11 +33,7 @@
     vendor: JUNIPER
   }
   deviations: {
-<<<<<<< HEAD
-    bgp_rib_oc_path_unsupported: true
-=======
     bgp_rib_oc_path_unsupported:  true
->>>>>>> 5145abee
     bgp_set_med_action_unsupported: true
   }
 }
