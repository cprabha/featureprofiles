// Copyright 2022 Google LLC
//
// Licensed under the Apache License, Version 2.0 (the "License");
// you may not use this file except in compliance with the License.
// You may obtain a copy of the License at
//
//      http://www.apache.org/licenses/LICENSE-2.0
//
// Unless required by applicable law or agreed to in writing, software
// distributed under the License is distributed on an "AS IS" BASIS,
// WITHOUT WARRANTIES OR CONDITIONS OF ANY KIND, either express or implied.
// See the License for the specific language governing permissions and
// limitations under the License.

package encap_decap_scale_test

import (
	"bytes"
	"context"
	"encoding/binary"
	"fmt"
	"net"
	"net/netip"
	"strings"
	"testing"
	"time"

	"github.com/open-traffic-generator/snappi/gosnappi"
	fpargs "github.com/openconfig/featureprofiles/internal/args"
	"github.com/openconfig/featureprofiles/internal/attrs"
	"github.com/openconfig/featureprofiles/internal/deviations"
	"github.com/openconfig/featureprofiles/internal/fptest"
	"github.com/openconfig/featureprofiles/internal/gribi"
	"github.com/openconfig/featureprofiles/internal/iputil"
	"github.com/openconfig/featureprofiles/internal/otgutils"
	"github.com/openconfig/featureprofiles/internal/tescale"
	"github.com/openconfig/gribigo/fluent"
	"github.com/openconfig/ondatra"
	"github.com/openconfig/ondatra/gnmi"
	"github.com/openconfig/ondatra/gnmi/oc"
	"github.com/openconfig/ygot/ygot"
)

func TestMain(m *testing.M) {
	fptest.RunTests(m)
}

// Settings for configuring the baseline testbed with the test
// topology.
//
// The testbed consists of ate:port1 -> dut:port1
// and dut:port2 -> ate:port2.
// There are DefaultVRFIPv4NHCount SubInterfaces between dut:port2
// and ate:port2
//
//   - ate:port1 -> dut:port1 subnet 192.0.2.0/30
//   - ate:port2 -> dut:port2 DefaultVRFIPv4NHCount Sub interfaces, e.g.:
//   - ate:port2.0 -> dut:port2.0 VLAN-ID: 0 subnet 198.18.192.0/30
//   - ate:port2.1 -> dut:port2.1 VLAN-ID: 1 subnet 198.18.192.4/30
//   - ate:port2.2 -> dut:port2.2 VLAN-ID: 2 subnet 198.18.192.8/30
//   - ate:port2.i -> dut:port2.i VLAN-ID i subnet 198.18.x.(4*i)/30 (out of subnet 198.18.192.0/18)
const (
	ipv4PrefixLen           = 30 // ipv4PrefixLen is the ATE and DUT interface IP prefix length
	ipv6PrefixLen           = 126
	IPBlockDefaultVRF       = "198.18.128.0/18"
	IPBlockNonDefaultVRF    = "198.18.0.0/17"
	tunnelSrcIPv4Addr       = "198.51.100.99" // tunnelSrcIP represents Source IP of IPinIP Tunnel
	StaticMAC               = "00:1A:11:00:00:01"
	subifBaseIP             = "198.18.192.0"
	nextHopStartIndex       = 101 // set > 2 to avoid overlap with backup NH ids 1&2
	nextHopGroupStartIndex  = 101 // set > 2 to avoid overlap with backup NHG ids 1&2
	dscpEncapA1             = 10
	dscpEncapA2             = 18
	dscpEncapB1             = 20
	dscpEncapB2             = 28
	dscpEncapC1             = 30
	dscpEncapC2             = 38
	dscpEncapD1             = 40
	dscpEncapD2             = 48
	dscpEncapNoMatch        = 50
	ipv4OuterSrc111WithMask = "198.51.100.111/32"
	ipv4OuterSrc222WithMask = "198.51.100.222/32"
	ipv4OuterSrc222         = "198.51.100.222"
	magicMac                = "02:00:00:00:00:01"
	prot4                   = 4
	prot41                  = 41
	vrfPolW                 = "vrf_selection_policy_w"
	niDecapTeVrf            = "DECAP_TE_VRF"
	niEncapTeVrfA           = "ENCAP_TE_VRF_A"
	niEncapTeVrfB           = "ENCAP_TE_VRF_B"
	niEncapTeVrfC           = "ENCAP_TE_VRF_C"
	niEncapTeVrfD           = "ENCAP_TE_VRF_D"
	niTeVrf111              = "vrf_t"
	niTeVrf222              = "vrf_r"
	niDefault               = "DEFAULT"
	IPBlockEncapA           = "101.1.64.1/15"  // IPBlockEncapA represents the ipv4 entries in EncapVRFA
	IPBlockEncapB           = "101.5.64.1/15"  // IPBlockEncapB represents the ipv4 entries in EncapVRFB
	IPBlockEncapC           = "101.10.64.1/15" // IPBlockEncapC represents the ipv4 entries in EncapVRFC
	IPBlockEncapD           = "101.15.64.1/15" // IPBlockEncapD represents the ipv4 entries in EncapVRFD
	IPBlockDecap            = "102.0.0.1/15"   // IPBlockDecap represents the ipv4 entries in Decap VRF
	ipv4OuterSrc111         = "198.51.100.111"
	gribiIPv4EntryVRF1111   = "203.0.113.1"
	IPv6BlockEncapA         = "2001:DB8:0:1::/64"
	IPv6BlockEncapB         = "2001:DB8:1:1::/64"
	IPv6BlockEncapC         = "2001:DB8:2:1::/64"
	IPv6BlockEncapD         = "2001:DB8:3:1::/64"
	teVrf111TunnelCount     = 1600
	teVrf222TunnelCount     = 1600
	encapNhCount            = 1600
	encapNhgcount           = 200
	encapIPv4Count          = 5000
	encapIPv6Count          = 5000
	decapIPv4Count          = 48
	decapScale              = true
	tolerancePct            = 2
	seqIDBase               = 10
)

var (
	encapNhSize         = 8
	decapIPv4ScaleCount = 1000
)

var (
	dutPort1 = attrs.Attributes{
		Desc:    "dutPort1",
		IPv4:    "192.0.2.1",
		IPv6:    "2001:db8::192:0:2:1",
		IPv4Len: ipv4PrefixLen,
		IPv6Len: ipv6PrefixLen,
	}

	atePort1 = attrs.Attributes{
		Name:    "atePort1",
		MAC:     "02:00:01:01:01:01",
		IPv4:    "192.0.2.2",
		IPv6:    "2001:db8::192:0:2:2",
		IPv4Len: ipv4PrefixLen,
		IPv6Len: ipv6PrefixLen,
	}
	lastNhIndex         int = 50000
	lastNhgIndex        int
	encapVrfAIPv4Enries = iputil.GenerateIPs(IPBlockEncapA, encapIPv4Count)
	encapVrfBIPv4Enries = iputil.GenerateIPs(IPBlockEncapB, encapIPv4Count)
	encapVrfCIPv4Enries = iputil.GenerateIPs(IPBlockEncapC, encapIPv4Count)
	encapVrfDIPv4Enries = iputil.GenerateIPs(IPBlockEncapD, encapIPv4Count)

	encapVrfAIPv6Enries = createIPv6Entries(IPv6BlockEncapA, encapIPv6Count)
	encapVrfBIPv6Enries = createIPv6Entries(IPv6BlockEncapB, encapIPv6Count)
	encapVrfCIPv6Enries = createIPv6Entries(IPv6BlockEncapC, encapIPv6Count)
	encapVrfDIPv6Enries = createIPv6Entries(IPv6BlockEncapD, encapIPv6Count)
)

// routesParam holds parameters required for provisioning
// gRIBI IP entries, next-hop-groups and next-hops
type routesParam struct {
	ipEntries     []string
	ipv6Entries   []string
	numUniqueNHs  int
	nextHops      []string
	nextHopVRF    string
	startNHIndex  int
	numUniqueNHGs int
	numNHPerNHG   int
	startNHGIndex int
	nextHopWeight []int
	backupNHG     int
	tunnelSrcIP   string
}

// Parameters needed to provision next-hop with interface reference + static MAC
type nextHopIntfRef struct {
	nextHopIPAddress string
	subintfIndex     uint32
	intfName         string
}

// Generate weights for next hops when assigning to a next-hop-group
// Weights are allocated such that there is no common divisor
func generateNextHopWeights(weightSum int, nextHopCount int) []int {
	weights := []int{}

	switch {
	case nextHopCount == 1:
		weights = append(weights, weightSum)
	case weightSum <= nextHopCount:
		for i := 0; i < nextHopCount; i++ {
			weights = append(weights, 1)
		}
	case nextHopCount == 2:
		weights = append(weights, 1, weightSum-1)
	default:
		weights = append(weights, 1, 2)
		rem := (weightSum - 1 - 2) % (nextHopCount - 2)
		weights = append(weights, rem+(weightSum-1-2)/(nextHopCount-2))
		for i := 1; i < (nextHopCount - 2); i++ {
			weights = append(weights, (weightSum-1-2)/(nextHopCount-2))
		}
	}
	return weights
}

// incrementMAC increments the MAC by i. Returns error if the mac cannot be parsed or overflows the mac address space
func incrementMAC(mac string, i int) (string, error) {
	macAddr, err := net.ParseMAC(mac)
	if err != nil {
		return "", err
	}
	convMac := binary.BigEndian.Uint64(append([]byte{0, 0}, macAddr...))
	convMac = convMac + uint64(i)
	buf := new(bytes.Buffer)
	err = binary.Write(buf, binary.BigEndian, convMac)
	if err != nil {
		return "", err
	}
	newMac := net.HardwareAddr(buf.Bytes()[2:8])
	return newMac.String(), nil
}

// incrementIP increments the IPv4 address by i
func incrementIP(ip string, i int) string {
	ipAddr := net.ParseIP(ip)
	convIP := binary.BigEndian.Uint32(ipAddr.To4())
	convIP = convIP + uint32(i)
	newIP := make(net.IP, 4)
	binary.BigEndian.PutUint32(newIP, convIP)
	return newIP.String()
}

type policyFwRule struct {
	SeqID           uint32
	protocol        oc.UnionUint8
	dscpSet         []uint8
	sourceAddr      string
	decapNi         string
	postDecapNi     string
	decapFallbackNi string
}

func configureVrfSelectionPolicyW(t *testing.T, dut *ondatra.DUTDevice) {
	t.Helper()
	d := &oc.Root{}
	dutPolFwdPath := gnmi.OC().NetworkInstance(deviations.DefaultNetworkInstance(dut)).PolicyForwarding()

	pfRule1 := &policyFwRule{SeqID: 1, protocol: 4, dscpSet: []uint8{dscpEncapA1, dscpEncapA2}, sourceAddr: ipv4OuterSrc222WithMask,
		decapNi: niDecapTeVrf, postDecapNi: niEncapTeVrfA, decapFallbackNi: niTeVrf222}
	pfRule2 := &policyFwRule{SeqID: 2, protocol: 41, dscpSet: []uint8{dscpEncapA1, dscpEncapA2}, sourceAddr: ipv4OuterSrc222WithMask,
		decapNi: niDecapTeVrf, postDecapNi: niEncapTeVrfA, decapFallbackNi: niTeVrf222}
	pfRule3 := &policyFwRule{SeqID: 3, protocol: 4, dscpSet: []uint8{dscpEncapA1, dscpEncapA2}, sourceAddr: ipv4OuterSrc111WithMask,
		decapNi: niDecapTeVrf, postDecapNi: niEncapTeVrfA, decapFallbackNi: niTeVrf111}
	pfRule4 := &policyFwRule{SeqID: 4, protocol: 41, dscpSet: []uint8{dscpEncapA1, dscpEncapA2}, sourceAddr: ipv4OuterSrc111WithMask,
		decapNi: niDecapTeVrf, postDecapNi: niEncapTeVrfA, decapFallbackNi: niTeVrf111}

	pfRule5 := &policyFwRule{SeqID: 5, protocol: 4, dscpSet: []uint8{dscpEncapB1, dscpEncapB2}, sourceAddr: ipv4OuterSrc222WithMask,
		decapNi: niDecapTeVrf, postDecapNi: niEncapTeVrfB, decapFallbackNi: niTeVrf222}
	pfRule6 := &policyFwRule{SeqID: 6, protocol: 41, dscpSet: []uint8{dscpEncapB1, dscpEncapB2}, sourceAddr: ipv4OuterSrc222WithMask,
		decapNi: niDecapTeVrf, postDecapNi: niEncapTeVrfB, decapFallbackNi: niTeVrf222}
	pfRule7 := &policyFwRule{SeqID: 7, protocol: 4, dscpSet: []uint8{dscpEncapB1, dscpEncapB2}, sourceAddr: ipv4OuterSrc111WithMask,
		decapNi: niDecapTeVrf, postDecapNi: niEncapTeVrfB, decapFallbackNi: niTeVrf111}
	pfRule8 := &policyFwRule{SeqID: 8, protocol: 41, dscpSet: []uint8{dscpEncapB1, dscpEncapB2}, sourceAddr: ipv4OuterSrc111WithMask,
		decapNi: niDecapTeVrf, postDecapNi: niEncapTeVrfB, decapFallbackNi: niTeVrf111}

	pfRule9 := &policyFwRule{SeqID: 9, protocol: 4, dscpSet: []uint8{dscpEncapC1, dscpEncapC2}, sourceAddr: ipv4OuterSrc222WithMask,
		decapNi: niDecapTeVrf, postDecapNi: niEncapTeVrfC, decapFallbackNi: niTeVrf222}
	pfRule10 := &policyFwRule{SeqID: 10, protocol: 41, dscpSet: []uint8{dscpEncapC1, dscpEncapC2}, sourceAddr: ipv4OuterSrc222WithMask,
		decapNi: niDecapTeVrf, postDecapNi: niEncapTeVrfC, decapFallbackNi: niTeVrf222}
	pfRule11 := &policyFwRule{SeqID: 11, protocol: 4, dscpSet: []uint8{dscpEncapC1, dscpEncapC2}, sourceAddr: ipv4OuterSrc111WithMask,
		decapNi: niDecapTeVrf, postDecapNi: niEncapTeVrfC, decapFallbackNi: niTeVrf111}
	pfRule12 := &policyFwRule{SeqID: 12, protocol: 41, dscpSet: []uint8{dscpEncapC1, dscpEncapC2}, sourceAddr: ipv4OuterSrc111WithMask,
		decapNi: niDecapTeVrf, postDecapNi: niEncapTeVrfC, decapFallbackNi: niTeVrf111}

	pfRule13 := &policyFwRule{SeqID: 13, protocol: 4, dscpSet: []uint8{dscpEncapD1, dscpEncapD2}, sourceAddr: ipv4OuterSrc222WithMask,
		decapNi: niDecapTeVrf, postDecapNi: niEncapTeVrfD, decapFallbackNi: niTeVrf222}
	pfRule14 := &policyFwRule{SeqID: 14, protocol: 41, dscpSet: []uint8{dscpEncapD1, dscpEncapD2}, sourceAddr: ipv4OuterSrc222WithMask,
		decapNi: niDecapTeVrf, postDecapNi: niEncapTeVrfD, decapFallbackNi: niTeVrf222}
	pfRule15 := &policyFwRule{SeqID: 15, protocol: 4, dscpSet: []uint8{dscpEncapD1, dscpEncapD2}, sourceAddr: ipv4OuterSrc111WithMask,
		decapNi: niDecapTeVrf, postDecapNi: niEncapTeVrfD, decapFallbackNi: niTeVrf111}
	pfRule16 := &policyFwRule{SeqID: 16, protocol: 41, dscpSet: []uint8{dscpEncapD1, dscpEncapD2}, sourceAddr: ipv4OuterSrc111WithMask,
		decapNi: niDecapTeVrf, postDecapNi: niEncapTeVrfD, decapFallbackNi: niTeVrf111}

	pfRule17 := &policyFwRule{SeqID: 17, protocol: 4, sourceAddr: ipv4OuterSrc222WithMask,
		decapNi: niDecapTeVrf, postDecapNi: niDefault, decapFallbackNi: niTeVrf222}
	pfRule18 := &policyFwRule{SeqID: 18, protocol: 41, sourceAddr: ipv4OuterSrc222WithMask,
		decapNi: niDecapTeVrf, postDecapNi: niDefault, decapFallbackNi: niTeVrf222}
	pfRule19 := &policyFwRule{SeqID: 19, protocol: 4, sourceAddr: ipv4OuterSrc111WithMask,
		decapNi: niDecapTeVrf, postDecapNi: niDefault, decapFallbackNi: niTeVrf111}
	pfRule20 := &policyFwRule{SeqID: 20, protocol: 41, sourceAddr: ipv4OuterSrc111WithMask,
		decapNi: niDecapTeVrf, postDecapNi: niDefault, decapFallbackNi: niTeVrf111}

	pfRuleList := []*policyFwRule{pfRule1, pfRule2, pfRule3, pfRule4, pfRule5, pfRule6,
		pfRule7, pfRule8, pfRule9, pfRule10, pfRule11, pfRule12, pfRule13, pfRule14,
		pfRule15, pfRule16, pfRule17, pfRule18, pfRule19, pfRule20}

	ni := d.GetOrCreateNetworkInstance(deviations.DefaultNetworkInstance(dut))
	ni.SetType(oc.NetworkInstanceTypes_NETWORK_INSTANCE_TYPE_DEFAULT_INSTANCE)
	niP := ni.GetOrCreatePolicyForwarding()
	niPf := niP.GetOrCreatePolicy(vrfPolW)
	niPf.SetType(oc.Policy_Type_VRF_SELECTION_POLICY)

	for _, pfRule := range pfRuleList {
		pfR := niPf.GetOrCreateRule(seqIDOffset(dut, pfRule.SeqID))
		pfRProtoIPv4 := pfR.GetOrCreateIpv4()
		pfRProtoIPv4.Protocol = oc.UnionUint8(pfRule.protocol)
		if pfRule.dscpSet != nil {
			pfRProtoIPv4.DscpSet = pfRule.dscpSet
		}
		pfRProtoIPv4.SourceAddress = ygot.String(pfRule.sourceAddr)
		pfRAction := pfR.GetOrCreateAction()
		pfRAction.DecapNetworkInstance = ygot.String(pfRule.decapNi)
		pfRAction.PostDecapNetworkInstance = ygot.String(pfRule.postDecapNi)
		pfRAction.DecapFallbackNetworkInstance = ygot.String(pfRule.decapFallbackNi)
	}

	if deviations.PfRequireMatchDefaultRule(dut) {
		pfR21 := niPf.GetOrCreateRule(seqIDOffset(dut, 21))
		pfR21.GetOrCreateL2().SetEthertype(oc.PacketMatchTypes_ETHERTYPE_ETHERTYPE_IPV4)
		pfRAction := pfR21.GetOrCreateAction()
		pfRAction.NetworkInstance = ygot.String(niDefault)

		pfR22 := niPf.GetOrCreateRule(seqIDOffset(dut, 22))
		pfR22.GetOrCreateL2().SetEthertype(oc.PacketMatchTypes_ETHERTYPE_ETHERTYPE_IPV6)
		pfRAction = pfR22.GetOrCreateAction()
		pfRAction.NetworkInstance = ygot.String(niDefault)
	} else {
		pfR := niPf.GetOrCreateRule(seqIDOffset(dut, 21))
		pfRAction := pfR.GetOrCreateAction()
		pfRAction.NetworkInstance = ygot.String(niDefault)
	}

	p1 := dut.Port(t, "port1")
	interfaceID := p1.Name()
	if deviations.InterfaceRefInterfaceIDFormat(dut) {
		interfaceID = interfaceID + ".0"
	}

	intf := niP.GetOrCreateInterface(interfaceID)
	intf.ApplyVrfSelectionPolicy = ygot.String(vrfPolW)
	intf.GetOrCreateInterfaceRef().Interface = ygot.String(p1.Name())
	intf.GetOrCreateInterfaceRef().Subinterface = ygot.Uint32(0)
	if deviations.InterfaceRefConfigUnsupported(dut) {
		intf.InterfaceRef = nil
	}
	gnmi.Replace(t, dut, dutPolFwdPath.Config(), niP)
}

// createIPv6Entries creates IPv6 Entries given the totalCount and starting prefix
func createIPv6Entries(startIP string, count uint64) []string {

	_, netCIDR, _ := net.ParseCIDR(startIP)
	netMask := binary.BigEndian.Uint64(netCIDR.Mask)
	maskSize, _ := netCIDR.Mask.Size()
	firstIP := binary.BigEndian.Uint64(netCIDR.IP)
	lastIP := (firstIP & netMask) | (netMask ^ 0xffffffff)
	entries := []string{}

	for i := firstIP; i <= lastIP; i++ {
		ipv6 := make(net.IP, 16)
		binary.BigEndian.PutUint64(ipv6, i)
		// make last byte non-zero
		p, _ := netip.ParsePrefix(fmt.Sprintf("%v/%d", ipv6, maskSize))
		entries = append(entries, p.Addr().Next().String())
		if uint64(len(entries)) >= count {
			break
		}
	}
	return entries
}

// pushEncapEntries pushes IP entries in a specified Encap VRFs and tunnel VRFs.
// The entries in the encap VRFs should point to NextHopGroups in the DEFAULT VRF.
// Inject 200 such NextHopGroups in the DEFAULT VRF. Each NextHopGroup should have
// 8 NextHops where each NextHop points to a tunnel in the TE_VRF_111.
// In addition, the weights specified in the NextHopGroup should be co-prime and the
// sum of the weights should be 16.
func pushEncapEntries(t *testing.T, tunnelIPs []string, args *testArgs) {
	vrfEntryParams := make(map[string]*routesParam)

	// Add 5k entries in ENCAP-VRF-A
	vrfEntryParams[niEncapTeVrfA] = &routesParam{
		ipEntries:     encapVrfAIPv4Enries,
		ipv6Entries:   encapVrfAIPv6Enries,
		numUniqueNHs:  encapNhgcount * encapNhSize,
		nextHops:      tunnelIPs,
		nextHopVRF:    niTeVrf111,
		startNHIndex:  lastNhIndex + 1,
		numUniqueNHGs: encapNhgcount,
		numNHPerNHG:   8,
		nextHopWeight: generateNextHopWeights(16, 8),
		startNHGIndex: lastNhgIndex + 1,
		tunnelSrcIP:   ipv4OuterSrc111,
	}

	lastNhIndex = vrfEntryParams[niEncapTeVrfA].startNHIndex + vrfEntryParams[niEncapTeVrfA].numUniqueNHs
	lastNhgIndex = vrfEntryParams[niEncapTeVrfA].startNHGIndex + vrfEntryParams[niEncapTeVrfA].numUniqueNHGs

	// Add 5k entries in ENCAP-VRF-B.
	vrfEntryParams[niEncapTeVrfB] = &routesParam{
		ipEntries:     encapVrfBIPv4Enries,
		ipv6Entries:   encapVrfBIPv6Enries,
		numUniqueNHs:  encapNhgcount * encapNhSize,
		nextHops:      tunnelIPs,
		nextHopVRF:    niTeVrf111,
		startNHIndex:  lastNhIndex + 1,
		numUniqueNHGs: encapNhgcount,
		numNHPerNHG:   8,
		nextHopWeight: generateNextHopWeights(16, 8),
		startNHGIndex: lastNhgIndex + 1,
		tunnelSrcIP:   ipv4OuterSrc222,
	}

	lastNhIndex = vrfEntryParams[niEncapTeVrfB].startNHIndex + vrfEntryParams[niEncapTeVrfB].numUniqueNHs
	lastNhgIndex = vrfEntryParams[niEncapTeVrfB].startNHGIndex + vrfEntryParams[niEncapTeVrfB].numUniqueNHGs

	// Add 5k entries in ENCAP-VRF-C
	vrfEntryParams[niEncapTeVrfC] = &routesParam{
		ipEntries:     encapVrfCIPv4Enries,
		ipv6Entries:   encapVrfCIPv6Enries,
		numUniqueNHs:  encapNhgcount * encapNhSize,
		nextHops:      tunnelIPs,
		nextHopVRF:    niTeVrf111,
		startNHIndex:  lastNhIndex + 1,
		numUniqueNHGs: encapNhgcount,
		numNHPerNHG:   8,
		nextHopWeight: generateNextHopWeights(16, 8),
		startNHGIndex: lastNhgIndex + 1,
		tunnelSrcIP:   ipv4OuterSrc111,
	}

	lastNhIndex = vrfEntryParams[niEncapTeVrfC].startNHIndex + vrfEntryParams[niEncapTeVrfC].numUniqueNHs
	lastNhgIndex = vrfEntryParams[niEncapTeVrfC].startNHGIndex + vrfEntryParams[niEncapTeVrfC].numUniqueNHGs

	// Add 5k entries in ENCAP-VRF-D
	vrfEntryParams[niEncapTeVrfD] = &routesParam{
		ipEntries:     encapVrfDIPv4Enries,
		ipv6Entries:   encapVrfDIPv6Enries,
		numUniqueNHs:  encapNhgcount * encapNhSize,
		nextHops:      tunnelIPs,
		nextHopVRF:    niTeVrf111,
		startNHIndex:  lastNhIndex + 1,
		numUniqueNHGs: encapNhgcount,
		numNHPerNHG:   8,
		nextHopWeight: generateNextHopWeights(16, 8),
		startNHGIndex: lastNhgIndex + 1,
		tunnelSrcIP:   ipv4OuterSrc222,
	}

	lastNhIndex = vrfEntryParams[niEncapTeVrfD].startNHIndex + vrfEntryParams[niEncapTeVrfD].numUniqueNHs
	lastNhgIndex = vrfEntryParams[niEncapTeVrfD].startNHGIndex + vrfEntryParams[niEncapTeVrfD].numUniqueNHGs

	for _, vrf := range []string{niEncapTeVrfA, niEncapTeVrfB, niEncapTeVrfC, niEncapTeVrfD} {
		t.Logf("installing v4 entries in %s", vrf)
		installEncapEntries(t, vrf, vrfEntryParams[vrf], args)
	}
}

func createAndSendTrafficFlows(t *testing.T, args *testArgs, decapEntries []string) {
	t.Helper()

	flow1 := createFlow(&flowArgs{flowName: "flow1", isInnHdrV4: true,
		InnHdrSrcIP: atePort1.IPv4, InnHdrDstIP: encapVrfAIPv4Enries, inHdrDscp: dscpEncapA1,
		outHdrSrcIP: ipv4OuterSrc111, outHdrDstIPs: decapEntries, outHdrDscp: dscpEncapA1,
	})

	flow2 := createFlow(&flowArgs{flowName: "flow2", isInnHdrV4: true,
		InnHdrSrcIP: atePort1.IPv4, InnHdrDstIP: encapVrfBIPv4Enries, inHdrDscp: dscpEncapB1,
		outHdrSrcIP: ipv4OuterSrc222, outHdrDstIPs: decapEntries, outHdrDscp: dscpEncapB1,
	})

	flow3 := createFlow(&flowArgs{flowName: "flow3", isInnHdrV4: true,
		InnHdrSrcIP: atePort1.IPv4, InnHdrDstIP: encapVrfCIPv4Enries, inHdrDscp: dscpEncapC1,
		outHdrSrcIP: ipv4OuterSrc111, outHdrDstIPs: decapEntries, outHdrDscp: dscpEncapC1,
	})

	flow4 := createFlow(&flowArgs{flowName: "flow4", isInnHdrV4: true,
		InnHdrSrcIP: atePort1.IPv4, InnHdrDstIP: encapVrfDIPv4Enries, inHdrDscp: dscpEncapD1,
		outHdrSrcIP: ipv4OuterSrc222, outHdrDstIPs: decapEntries, outHdrDscp: dscpEncapD1,
	})

	flow5 := createFlow(&flowArgs{flowName: "flow5", isInnHdrV4: false,
		InnHdrSrcIPv6: atePort1.IPv6, InnHdrDstIPv6: encapVrfAIPv6Enries, inHdrDscp: dscpEncapA2,
		outHdrSrcIP: ipv4OuterSrc111, outHdrDstIPs: decapEntries, outHdrDscp: dscpEncapA2,
	})

	flow6 := createFlow(&flowArgs{flowName: "flow6", isInnHdrV4: false,
		InnHdrSrcIPv6: atePort1.IPv6, InnHdrDstIPv6: encapVrfBIPv6Enries, inHdrDscp: dscpEncapB2,
		outHdrSrcIP: ipv4OuterSrc222, outHdrDstIPs: decapEntries, outHdrDscp: dscpEncapB2,
	})

	flow7 := createFlow(&flowArgs{flowName: "flow7", isInnHdrV4: false,
		InnHdrSrcIPv6: atePort1.IPv6, InnHdrDstIPv6: encapVrfCIPv6Enries, inHdrDscp: dscpEncapC2,
		outHdrSrcIP: ipv4OuterSrc111, outHdrDstIPs: decapEntries, outHdrDscp: dscpEncapC2,
	})

	flow8 := createFlow(&flowArgs{flowName: "flow8", isInnHdrV4: false,
		InnHdrSrcIPv6: atePort1.IPv6, InnHdrDstIPv6: encapVrfDIPv6Enries, inHdrDscp: dscpEncapD2,
		outHdrSrcIP: ipv4OuterSrc222, outHdrDstIPs: decapEntries, outHdrDscp: dscpEncapD2,
	})

	flowList := []gosnappi.Flow{flow1, flow2, flow3, flow4, flow5, flow6, flow7, flow8}

	args.top.Flows().Clear()
	for _, flow := range flowList {
		args.top.Flows().Append(flow)
	}

	args.ate.OTG().PushConfig(t, args.top)
	time.Sleep(30 * time.Second)
	args.ate.OTG().StartProtocols(t)
<<<<<<< HEAD
	time.Sleep(30 * time.Second)
=======
	// wait for glean adjacencies to be resolved
	time.Sleep(240 * time.Second)
>>>>>>> e8db60af
	otgutils.WaitForARP(t, args.ate.OTG(), args.top, "IPv4")

	t.Logf("Starting traffic")
	args.ate.OTG().StartTraffic(t)
	time.Sleep(15 * time.Second)
	t.Logf("Stop traffic")
	args.ate.OTG().StopTraffic(t)

	flowNameList := []string{"flow1", "flow2", "flow3", "flow4", "flow5", "flow6", "flow7", "flow8"}

	otgutils.LogFlowMetrics(t, args.ate.OTG(), args.top)
	otgutils.LogPortMetrics(t, args.ate.OTG(), args.top)
	verifyTraffic(t, args, flowNameList)
}

func verifyTraffic(t *testing.T, args *testArgs, flowList []string) {
	t.Helper()
	for _, flowName := range flowList {
		t.Logf("Verifying flow metrics for the flow %s\n", flowName)
		recvMetric := gnmi.Get(t, args.ate.OTG(), gnmi.OTG().Flow(flowName).State())
		txPackets := recvMetric.GetCounters().GetOutPkts()
		rxPackets := recvMetric.GetCounters().GetInPkts()

		lostPackets := txPackets - rxPackets
		var lossPct uint64
		if txPackets != 0 {
			lossPct = lostPackets * 100 / txPackets
		} else {
			t.Errorf("Traffic stats are not correct %v", recvMetric)
		}
		if lossPct > tolerancePct {
			t.Errorf("Traffic Loss Pct for Flow: %s\n got %v, want 0", flowName, lossPct)
		} else {
			t.Logf("Traffic Test Passed!")
		}
	}
}

func pushDecapEntries(t *testing.T, args *testArgs) []string {
	decapIPBlocks := []string{}
	decapIPBlocks = append(decapIPBlocks, generateIPv4Subnets("102.51.100.1/22", 12)...)
	decapIPBlocks = append(decapIPBlocks, generateIPv4Subnets("107.51.105.1/24", 12)...)
	decapIPBlocks = append(decapIPBlocks, generateIPv4Subnets("112.51.110.1/26", 12)...)
	decapIPBlocks = append(decapIPBlocks, generateIPv4Subnets("117.51.115.1/28", 12)...)

	nhIndex := uint64(lastNhIndex)
	nhgIndex := uint64(lastNhgIndex)
	decapEntries := []string{}
	for i, ipBlock := range decapIPBlocks {
		entries := iputil.GenerateIPs(ipBlock, 1)
		decapEntries = append(decapEntries, entries...)
		nhgIndex = nhgIndex + 1
		nhIndex = nhIndex + 1
		installDecapEntry(t, args, nhIndex, nhgIndex, decapIPBlocks[i])
	}

	lastNhIndex = int(nhIndex) + 1
	lastNhgIndex = int(nhgIndex) + 1

	if err := awaitTimeout(args.ctx, args.client, t, 5*time.Minute); err != nil {
		t.Fatalf("Could not program entries via client, got err: %v", err)
	}

	t.Logf("Installed %v Decap VRF IPv4 entries with mixed prefix length", decapIPv4Count)
	return decapEntries
}

func pushDecapScaleEntries(t *testing.T, args *testArgs, decapEntries []string) {
	nhIndex := uint64(lastNhIndex)
	nhgIndex := uint64(lastNhgIndex)
	for i := 0; i < len(decapEntries); i++ {
		nhgIndex = nhgIndex + 1
		nhIndex = nhIndex + 1
		installDecapEntry(t, args, nhIndex, nhgIndex, decapEntries[i]+"/32")
	}

	lastNhIndex = int(nhIndex) + 1
	lastNhgIndex = int(nhgIndex) + 1

	if err := awaitTimeout(args.ctx, args.client, t, 5*time.Minute); err != nil {
		t.Fatalf("Could not program entries via client, got err: %v", err)
	}

	t.Logf("Installed %v Decap VRF IPv4 scale entries with prefix length 32", decapIPv4ScaleCount)
}

func installDecapEntry(t *testing.T, args *testArgs, nhIndex, nhgIndex uint64, prefix string) {
	args.client.Modify().AddEntry(t,
		fluent.NextHopEntry().WithNetworkInstance(deviations.DefaultNetworkInstance(args.dut)).
			WithIndex(nhIndex).WithDecapsulateHeader(fluent.IPinIP).
			WithNextHopNetworkInstance(deviations.DefaultNetworkInstance(args.dut)),
		fluent.NextHopGroupEntry().WithNetworkInstance(deviations.DefaultNetworkInstance(args.dut)).
			WithID(nhgIndex).AddNextHop(nhIndex, 1),
		fluent.IPv4Entry().WithNetworkInstance(niDecapTeVrf).
			WithPrefix(prefix).WithNextHopGroup(nhgIndex).
			WithNextHopGroupNetworkInstance(deviations.DefaultNetworkInstance(args.dut)),
	)
}

type flowArgs struct {
	flowName      string
	outHdrSrcIP   string
	outHdrDstIPs  []string
	InnHdrSrcIP   string
	InnHdrDstIP   []string
	InnHdrSrcIPv6 string
	InnHdrDstIPv6 []string
	isInnHdrV4    bool
	outHdrDscp    uint32
	inHdrDscp     uint32
}

func createFlow(flowValues *flowArgs) gosnappi.Flow {
	rxNames := []string{}
	for i := 0; i < *fpargs.DefaultVRFIPv4NHCount; i++ {
		rxNames = append(rxNames, fmt.Sprintf(`dst%d.IPv4`, i))
	}

	flow := gosnappi.NewFlow().SetName(flowValues.flowName)
	flow.Metrics().SetEnable(true)
	flow.TxRx().Device().SetTxNames([]string{"atePort1.IPv4"}).SetRxNames(rxNames)
	flow.Size().SetFixed(512)
	flow.Rate().SetPps(100)
	flow.Duration().FixedPackets().SetPackets(1000)
	flow.Packet().Add().Ethernet().Src().SetValue(atePort1.MAC)
	// Outer IP header
	outerIPHdr := flow.Packet().Add().Ipv4()
	outerIPHdr.Src().SetValue(flowValues.outHdrSrcIP)
	outerIPHdr.Dst().SetValues(flowValues.outHdrDstIPs)
	outerIPHdr.Priority().Dscp().Phb().SetValue(flowValues.outHdrDscp)

	if flowValues.isInnHdrV4 {
		innerIPHdr := flow.Packet().Add().Ipv4()
		innerIPHdr.Src().SetValue(flowValues.InnHdrSrcIP)
		innerIPHdr.Dst().SetValues(flowValues.InnHdrDstIP)
		innerIPHdr.Priority().Dscp().Phb().SetValue(flowValues.inHdrDscp)
	} else {
		innerIpv6Hdr := flow.Packet().Add().Ipv6()
		innerIpv6Hdr.Src().SetValue(flowValues.InnHdrSrcIPv6)
		innerIpv6Hdr.Dst().SetValues(flowValues.InnHdrDstIPv6)
		innerIpv6Hdr.TrafficClass().SetValue(flowValues.inHdrDscp << 2)
	}
	return flow
}

// installEncapEntries installs IPv4/IPv6 Entries in the VRF with the given nextHops and nextHopGroups using gRIBI.
func installEncapEntries(t *testing.T, vrf string, routeParams *routesParam, args *testArgs) {
	// Provision next-hops
	nextHopIndices := []uint64{}
	for i := 0; i < routeParams.numUniqueNHs; i++ {
		index := uint64(routeParams.startNHIndex + i)
		args.client.Modify().AddEntry(t, fluent.NextHopEntry().
			WithNetworkInstance(deviations.DefaultNetworkInstance(args.dut)).
			WithIndex(index).
			WithIPinIP(routeParams.tunnelSrcIP, routeParams.nextHops[i%len(routeParams.nextHops)]).
			WithEncapsulateHeader(fluent.IPinIP).
			WithNextHopNetworkInstance(routeParams.nextHopVRF).
			WithElectionID(args.electionID.Low, args.electionID.High),
		)
		nextHopIndices = append(nextHopIndices, index)
	}
	if err := awaitTimeout(args.ctx, args.client, t, 5*time.Minute); err != nil {
		t.Fatalf("Could not program entries via client, got err: %v", err)
	}

	// Provision next-hop-groups
	nextHopGroupIndices := []uint64{}
	for i := 0; i < routeParams.numUniqueNHGs; i++ {
		index := uint64(routeParams.startNHGIndex + i)
		nhgEntry := fluent.NextHopGroupEntry().
			WithNetworkInstance(deviations.DefaultNetworkInstance(args.dut)).
			WithID(index).
			WithElectionID(args.electionID.Low, args.electionID.High)
		if routeParams.backupNHG != 0 {
			nhgEntry.WithBackupNHG(uint64(routeParams.backupNHG))
		}
		for j := 0; j < routeParams.numNHPerNHG; j++ {
			nhgEntry.AddNextHop(nextHopIndices[(i*routeParams.numNHPerNHG+j)%len(nextHopIndices)], uint64(routeParams.nextHopWeight[j]))
		}
		args.client.Modify().AddEntry(t, nhgEntry)
		nextHopGroupIndices = append(nextHopGroupIndices, index)
	}
	if err := awaitTimeout(args.ctx, args.client, t, 5*time.Minute); err != nil {
		t.Fatalf("Could not program entries via client, got err: %v", err)
	}

	// Provision ipv4 entries in VRF
	for i := range routeParams.ipEntries {
		args.client.Modify().AddEntry(t,
			fluent.IPv4Entry().
				WithPrefix(routeParams.ipEntries[i]+"/32").
				WithNetworkInstance(vrf).
				WithNextHopGroup(nextHopGroupIndices[i%len(nextHopGroupIndices)]).
				WithNextHopGroupNetworkInstance(deviations.DefaultNetworkInstance(args.dut)))
	}
	if err := awaitTimeout(args.ctx, args.client, t, 5*time.Minute); err != nil {
		t.Fatalf("Could not program entries via client, got err: %v", err)
	}
	t.Logf("Installed entries VRF %s - IPv4 entry count: %d, next-hop-group count: %d (index %d - %d), next-hop count: %d (index %d - %d)", vrf, len(routeParams.ipEntries), len(nextHopGroupIndices), nextHopGroupIndices[0], nextHopGroupIndices[len(nextHopGroupIndices)-1], len(nextHopIndices), nextHopIndices[0], nextHopIndices[len(nextHopIndices)-1])

	// Provision ipv6 entries in VRF
	for i := range routeParams.ipv6Entries {
		args.client.Modify().AddEntry(t,
			fluent.IPv6Entry().
				WithPrefix(routeParams.ipv6Entries[i]+"/128").
				WithNetworkInstance(vrf).
				WithNextHopGroup(nextHopGroupIndices[i%len(nextHopGroupIndices)]).
				WithNextHopGroupNetworkInstance(deviations.DefaultNetworkInstance(args.dut)))
	}
	if err := awaitTimeout(args.ctx, args.client, t, 5*time.Minute); err != nil {
		t.Fatalf("Could not program entries via client, got err: %v", err)
	}
	t.Logf("Installed entries VRF %s - IPv6 entry count: %d, next-hop-group count: %d (index %d - %d), next-hop count: %d (index %d - %d)", vrf, len(routeParams.ipv6Entries), len(nextHopGroupIndices), nextHopGroupIndices[0], nextHopGroupIndices[len(nextHopGroupIndices)-1], len(nextHopIndices), nextHopIndices[0], nextHopIndices[len(nextHopIndices)-1])
}

// configureDUT configures DUT interfaces and policy forwarding. Subinterfaces on DUT port2 are configured separately
func configureDUT(t *testing.T, dut *ondatra.DUTDevice) {
	dp1 := dut.Port(t, "port1")
	dp2 := dut.Port(t, "port2")
	d := &oc.Root{}
	dutOCRoot := gnmi.OC()

	vrfs := []string{deviations.DefaultNetworkInstance(dut), niDecapTeVrf,
		niEncapTeVrfA, niEncapTeVrfB, niEncapTeVrfC, niEncapTeVrfD, niTeVrf111, niTeVrf222}
	createVrf(t, dut, vrfs)

	// configure Ethernet interfaces first
	gnmi.Replace(t, dut, dutOCRoot.Interface(dp1.Name()).Config(), dutPort1.NewOCInterface(dp1.Name(), dut))
	configureInterfaceDUT(t, d, dut, dp2, "dst")

	// configure an L3 subinterface without vlan tagging under DUT port#1
	createSubifDUT(t, d, dut, dp1, 0, 0, dutPort1.IPv4, ipv4PrefixLen)
	if deviations.ExplicitInterfaceInDefaultVRF(dut) {
		fptest.AssignToNetworkInstance(t, dut, dp1.Name(), deviations.DefaultNetworkInstance(dut), 0)
	}
}

// createVrf takes in a list of VRF names and creates them on the target devices.
func createVrf(t *testing.T, dut *ondatra.DUTDevice, vrfs []string) {
	d := &oc.Root{}
	for _, vrf := range vrfs {
		if vrf != deviations.DefaultNetworkInstance(dut) {
			// configure non-default VRFs
			i := d.GetOrCreateNetworkInstance(vrf)
			i.Type = oc.NetworkInstanceTypes_NETWORK_INSTANCE_TYPE_L3VRF
			gnmi.Replace(t, dut, gnmi.OC().NetworkInstance(vrf).Config(), i)
		} else {
			// configure DEFAULT vrf
			i := d.GetOrCreateNetworkInstance(deviations.DefaultNetworkInstance(dut))
			i.Type = oc.NetworkInstanceTypes_NETWORK_INSTANCE_TYPE_DEFAULT_INSTANCE
			gnmi.Update(t, dut, gnmi.OC().NetworkInstance(deviations.DefaultNetworkInstance(dut)).Config(), i)
		}
		if deviations.ExplicitGRIBIUnderNetworkInstance(dut) {
			fptest.EnableGRIBIUnderNetworkInstance(t, dut, vrf)
		}
	}
}

// configureInterfaceDUT configures a single DUT port.
func configureInterfaceDUT(t *testing.T, d *oc.Root, dut *ondatra.DUTDevice, dutPort *ondatra.Port, desc string) {
	ifName := dutPort.Name()
	i := d.GetOrCreateInterface(ifName)
	i.Description = ygot.String(desc)
	i.Type = oc.IETFInterfaces_InterfaceType_ethernetCsmacd
	if deviations.InterfaceEnabled(dut) {
		i.Enabled = ygot.Bool(true)
	}
	if deviations.ExplicitPortSpeed(dut) {
		i.GetOrCreateEthernet().PortSpeed = fptest.GetIfSpeed(t, dutPort)
	}
	gnmi.Replace(t, dut, gnmi.OC().Interface(ifName).Config(), i)
	t.Logf("DUT port %s configured", dutPort)
}

// createSubifDUT creates a single L3 subinterface
func createSubifDUT(t *testing.T, d *oc.Root, dut *ondatra.DUTDevice, dutPort *ondatra.Port, index uint32, vlanID uint16, ipv4Addr string, ipv4SubintfPrefixLen int) *oc.Interface_Subinterface {
	i := d.GetOrCreateInterface(dutPort.Name())
	s := i.GetOrCreateSubinterface(index)
	if vlanID != 0 && index != 0 {
		if deviations.DeprecatedVlanID(dut) {
			s.GetOrCreateVlan().VlanId = oc.UnionUint16(vlanID)
		} else {
			s.GetOrCreateVlan().GetOrCreateMatch().GetOrCreateSingleTagged().VlanId = ygot.Uint16(vlanID)
		}
	}
	s4 := s.GetOrCreateIpv4()
	a := s4.GetOrCreateAddress(ipv4Addr)
	a.PrefixLength = ygot.Uint8(uint8(ipv4SubintfPrefixLen))
	if deviations.InterfaceEnabled(dut) && !deviations.IPv4MissingEnabled(dut) {
		s4.Enabled = ygot.Bool(true)
	}
	return s
}

// configureDUTSubIfs configures DefaultVRFIPv4NHCount DUT subinterfaces on the target device
func configureDUTSubIfs(t *testing.T, dut *ondatra.DUTDevice, dutPort *ondatra.Port) []*nextHopIntfRef {
	d := &oc.Root{}
	nextHops := []*nextHopIntfRef{}
	batchConfig := &gnmi.SetBatch{}
	for i := 0; i < *fpargs.DefaultVRFIPv4NHCount; i++ {
		index := uint32(i)
		vlanID := uint16(i)
		if deviations.NoMixOfTaggedAndUntaggedSubinterfaces(dut) {
			vlanID = uint16(i) + 1
		}
		dutIPv4 := incrementIP(subifBaseIP, (4*i)+2)
		ateIPv4 := incrementIP(subifBaseIP, (4*i)+1)
		mac, err := incrementMAC(atePort1.MAC, i+1)
		if err != nil {
			t.Fatalf("failed to increment MAC: %v", err)
		}
		gnmi.BatchUpdate(batchConfig, gnmi.OC().Interface(dutPort.Name()).Subinterface(index).Config(), createSubifDUT(t, d, dut, dutPort, index, vlanID, dutIPv4, ipv4PrefixLen))
		gnmi.BatchUpdate(batchConfig, gnmi.OC().Interface(dutPort.Name()).Subinterface(index).Config(), createStaticArpEntries(dutPort.Name(), index, ateIPv4, mac))

		if deviations.ExplicitInterfaceInDefaultVRF(dut) {
			fptest.AssignToNetworkInstance(t, dut, dutPort.Name(), deviations.DefaultNetworkInstance(dut), index)
		}
		nextHops = append(nextHops, &nextHopIntfRef{
			nextHopIPAddress: ateIPv4,
			subintfIndex:     index,
			intfName:         dutPort.Name(),
		})
	}
	batchConfig.Set(t, dut)
	return nextHops
}

// configureATESubIfs configures *fpargs.DefaultVRFIPv4NHCount ATE subinterfaces on the target device
// It returns a slice of the corresponding ATE IPAddresses.
func configureATESubIfs(t *testing.T, top gosnappi.Config, atePort *ondatra.Port, dut *ondatra.DUTDevice) []string {
	nextHops := []string{}
	for i := 0; i < *fpargs.DefaultVRFIPv4NHCount; i++ {
		vlanID := uint16(i)
		if deviations.NoMixOfTaggedAndUntaggedSubinterfaces(dut) {
			vlanID = uint16(i) + 1
		}
		dutIPv4 := incrementIP(subifBaseIP, (4*i)+2)
		ateIPv4 := incrementIP(subifBaseIP, (4*i)+1)
		name := fmt.Sprintf(`dst%d`, i)
		mac, err := incrementMAC(atePort1.MAC, i+1)
		if err != nil {
			t.Fatalf("failed to increment MAC: %v", err)
		}
		configureATE(t, top, atePort, vlanID, name, mac, dutIPv4, ateIPv4)
		nextHops = append(nextHops, ateIPv4)
	}
	return nextHops
}

// configureATE configures a single ATE layer 3 interface.
func configureATE(t *testing.T, top gosnappi.Config, atePort *ondatra.Port, vlanID uint16, Name, MAC, dutIPv4, ateIPv4 string) {
	t.Helper()

	dev := top.Devices().Add().SetName(Name + ".Dev")
	eth := dev.Ethernets().Add().SetName(Name + ".Eth").SetMac(MAC)
	eth.Connection().SetPortName(atePort.ID())
	if vlanID != 0 {
		eth.Vlans().Add().SetName(Name).SetId(uint32(vlanID))
	}
	eth.Ipv4Addresses().Add().SetName(Name + ".IPv4").SetAddress(ateIPv4).SetGateway(dutIPv4).SetPrefix(uint32(atePort1.IPv4Len))
}

func configureATEPort1(t *testing.T, top gosnappi.Config) {
	t.Helper()

	port1 := top.Ports().Add().SetName("port1")
	iDut1Dev := top.Devices().Add().SetName(atePort1.Name)
	iDut1Eth := iDut1Dev.Ethernets().Add().SetName(atePort1.Name + ".Eth").SetMac(atePort1.MAC)
	iDut1Eth.Connection().SetPortName(port1.Name())
	iDut1Ipv4 := iDut1Eth.Ipv4Addresses().Add().SetName(atePort1.Name + ".IPv4")
	iDut1Ipv4.SetAddress(atePort1.IPv4).SetGateway(dutPort1.IPv4).SetPrefix(uint32(atePort1.IPv4Len))
	iDut1Ipv6 := iDut1Eth.Ipv6Addresses().Add().SetName(atePort1.Name + ".IPv6")
	iDut1Ipv6.SetAddress(atePort1.IPv6).SetGateway(dutPort1.IPv6).SetPrefix(uint32(atePort1.IPv6Len))
}

// awaitTimeout calls a fluent client Await, adding a timeout to the context.
func awaitTimeout(ctx context.Context, c *fluent.GRIBIClient, t testing.TB, timeout time.Duration) error {
	subctx, cancel := context.WithTimeout(ctx, timeout)
	defer cancel()
	return c.Await(subctx, t)
}

// testArgs holds the objects needed by a test case.
type testArgs struct {
	ctx        context.Context
	client     *fluent.GRIBIClient
	dut        *ondatra.DUTDevice
	ate        *ondatra.ATEDevice
	top        gosnappi.Config
	electionID gribi.Uint128
}

func TestGribiEncapDecapScaling(t *testing.T) {
	dut := ondatra.DUT(t, "dut")
	overrideScaleParams(dut)

	ate := ondatra.ATE(t, "ate")
	ctx := context.Background()
	gribic := dut.RawAPIs().GRIBI(t)
	ap2 := ate.Port(t, "port2")
	dp2 := dut.Port(t, "port2")

	top := gosnappi.NewConfig()
	top.Ports().Add().SetName(ate.Port(t, "port2").ID())

	configureDUT(t, dut)
	// configure DefaultVRFIPv4NHCount L3 subinterfaces under DUT port#2 and assign them to DEFAULT vrf
	// return slice containing interface name, subinterface index and ATE next hop IP that will be used for creating gRIBI next-hop entries
	subIntfNextHops := configureDUTSubIfs(t, dut, dp2)

	configureATEPort1(t, top)
	configureATESubIfs(t, top, ap2, dut)
	ate.OTG().PushConfig(t, top)
	ate.OTG().StartProtocols(t)

	// Connect gRIBI client to DUT referred to as gRIBI - using PRESERVE persistence and
	// SINGLE_PRIMARY mode, with FIB ACK requested. Specify gRIBI as the leader.
	client := fluent.NewClient()
	client.Connection().WithStub(gribic).WithPersistence().WithInitialElectionID(1, 0).
		WithRedundancyMode(fluent.ElectedPrimaryClient).WithFIBACK()

	client.Start(ctx, t)
	defer client.Stop(t)

	defer func() {
		// Flush all entries after test.
		if err := gribi.FlushAll(client); err != nil {
			t.Error(err)
		}
	}()

	client.StartSending(ctx, t)
	if err := awaitTimeout(ctx, client, t, time.Minute); err != nil {
		t.Fatalf("Await got error during session negotiation for client: %v", err)
	}
	eID := gribi.BecomeLeader(t, client)

	args := &testArgs{
		ctx:        ctx,
		client:     client,
		dut:        dut,
		ate:        ate,
		top:        top,
		electionID: eID,
	}

	// Apply vrf_selection_policy_w to DUT port-1.
	configureVrfSelectionPolicyW(t, dut)

	subIntfIPs := []string{}
	for _, subIntf := range subIntfNextHops {
		subIntfIPs = append(subIntfIPs, subIntf.nextHopIPAddress)
	}

	vrfConfigs := tescale.BuildVRFConfig(dut, subIntfIPs,
		tescale.Param{
			V4TunnelCount:         *fpargs.V4TunnelCount,
			V4TunnelNHGCount:      *fpargs.V4TunnelNHGCount,
			V4TunnelNHGSplitCount: *fpargs.V4TunnelNHGSplitCount,
			EgressNHGSplitCount:   *fpargs.EgressNHGSplitCount,
			V4ReEncapNHGCount:     *fpargs.V4ReEncapNHGCount,
		},
	)
	for _, vrfConfig := range vrfConfigs {
		// skip adding unwanted entries
		if vrfConfig.Name == "vrf_rd" {
			continue
		}
		entries := append(vrfConfig.NHs, vrfConfig.NHGs...)
		entries = append(entries, vrfConfig.V4Entries...)
		client.Modify().AddEntry(t, entries...)
		if err := awaitTimeout(ctx, client, t, 5*time.Minute); err != nil {
			t.Fatalf("Could not program entries, got err: %v", err)
		}
		t.Logf("Created %d NHs, %d NHGs, %d IPv4Entries in %s VRF", len(vrfConfig.NHs), len(vrfConfig.NHGs), len(vrfConfig.V4Entries), vrfConfig.Name)
	}

	defaultIpv4Entries := []string{}
	for _, v4Entry := range vrfConfigs[1].V4Entries {
		ep, _ := v4Entry.EntryProto()
		defaultIpv4Entries = append(defaultIpv4Entries, strings.Split(ep.GetIpv4().GetPrefix(), "/")[0])
	}

	// Inject 5000 IPv4Entry-ies and 5000 IPv6Entry-ies to each of the 4 encap VRFs.
	pushEncapEntries(t, defaultIpv4Entries, args)

	if !deviations.GribiDecapMixedPlenUnsupported(dut) {
		// Inject mixed length prefixes (48 entries) in the DECAP_TE_VRF.
		decapEntries := pushDecapEntries(t, args)
		// Send traffic and verify packets to DUT-1.
		createAndSendTrafficFlows(t, args, decapEntries)
		// Flush the DECAP_TE_VRF
		if _, err := gribi.Flush(client, args.electionID, niDecapTeVrf); err != nil {
			t.Error(err)
		}
		time.Sleep(240 * time.Second)
	}
	t.Log("installing scaled decap entries")
	// Install decapIPv4ScaleCount entries with fixed prefix length of /32 in DECAP_TE_VRF.
	decapScaleEntries := iputil.GenerateIPs(IPBlockDecap, decapIPv4ScaleCount)
	pushDecapScaleEntries(t, args, decapScaleEntries)
	// Send traffic and verify packets to DUT-1.
	createAndSendTrafficFlows(t, args, decapScaleEntries)
}

// createStaticArpEntries creates static ARP entries for the given subinterface.
func createStaticArpEntries(portName string, index uint32, ipv4Addr string, macAddr string) *oc.Interface_Subinterface {
	d := &oc.Root{}
	i := d.GetOrCreateInterface(portName)
	s := i.GetOrCreateSubinterface(index)
	s4 := s.GetOrCreateIpv4()
	n4 := s4.GetOrCreateNeighbor(ipv4Addr)
	n4.LinkLayerAddress = ygot.String(macAddr)
	return s
}

// generateIPv4Subnets creates IPv4 prefixes with a given seedBlock and subNets count
func generateIPv4Subnets(seedBlock string, subNets uint32) []string {

	_, netCIDR, _ := net.ParseCIDR(seedBlock)
	maskSize, _ := netCIDR.Mask.Size()
	incrSize := 0x00000001 << (32 - maskSize)
	firstIP := binary.BigEndian.Uint32(netCIDR.IP)
	entries := []string{}
	for i := firstIP; subNets > 0; subNets-- {
		ip := make(net.IP, 4)
		binary.BigEndian.PutUint32(ip, i)
		tip := netip.MustParsePrefix(fmt.Sprintf("%v/%d", ip, maskSize))
		if tip.Addr().IsValid() {
			entries = append(entries, tip.String())
		}
		i = i + uint32(incrSize)
	}
	return entries
}

// seqIDOffset returns sequence ID offset added with seqIDBase (10), to avoid sequences
// like 1, 10, 11, 12,..., 2, 21, 22, ... while being sent by Ondatra to the DUT.
// It now generates sequences like 11, 12, 13, ..., 19, 20, 21,..., 99.
func seqIDOffset(dut *ondatra.DUTDevice, i uint32) uint32 {
	if deviations.PfRequireSequentialOrderPbrRules(dut) {
		return i + seqIDBase
	}
	return i
}

// overrideScaleParams allows to override the default scale parameters based on the DUT vendor.
func overrideScaleParams(dut *ondatra.DUTDevice) {
	if deviations.OverrideDefaultNhScale(dut) {
		if dut.Vendor() == ondatra.CISCO {
			*fpargs.V4TunnelCount = 1024
			encapNhSize = 2
			decapIPv4ScaleCount = 400
		}
	}
}<|MERGE_RESOLUTION|>--- conflicted
+++ resolved
@@ -506,12 +506,8 @@
 	args.ate.OTG().PushConfig(t, args.top)
 	time.Sleep(30 * time.Second)
 	args.ate.OTG().StartProtocols(t)
-<<<<<<< HEAD
-	time.Sleep(30 * time.Second)
-=======
 	// wait for glean adjacencies to be resolved
 	time.Sleep(240 * time.Second)
->>>>>>> e8db60af
 	otgutils.WaitForARP(t, args.ate.OTG(), args.top, "IPv4")
 
 	t.Logf("Starting traffic")
