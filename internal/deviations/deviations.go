// Copyright 2022 Google LLC
//
// Licensed under the Apache License, Version 2.0 (the "License");
// you may not use this file except in compliance with the License.
// You may obtain a copy of the License at
//
//      http://www.apache.org/licenses/LICENSE-2.0
//
// Unless required by applicable law or agreed to in writing, software
// distributed under the License is distributed on an "AS IS" BASIS,
// WITHOUT WARRANTIES OR CONDITIONS OF ANY KIND, either express or implied.
// See the License for the specific language governing permissions and
// limitations under the License.

// Package deviations defines the arguments to enable temporary workarounds for the
// featureprofiles test suite using command line flags.
//
// If we consider device compliance level in tiers:
//
//   - Tier 0: Full OpenConfig compliance.  The device can do everything specified by
//     OpenConfig.
//   - Tier 1: Test plan compliance.  The device can pass a test without deviation, which
//     means it satisfies the test requirements.  This is the target compliance tier for
//     featureprofiles tests.
//   - Tier 2: Deviated test plan compliance.  The device can pass a test with deviation.
//
// Deviations typically work by reducing testing requirements or by changing the way the
// configuration is done.  However, the targeted compliance tier is always without
// deviation.
//
// Requirements for deviations:
//
//   - Deviations may only use OpenConfig compliant behavior.
//   - Deviations should be small in scope, typically affecting one sub-test, one
//     OpenConfig path or small OpenConfig sub-tree.
//
// If a device could not pass without deviation, that is considered non-compliant
// behavior.  Ideally, a device should pass both with and without a deviation which means
// the deviation could be safely removed.  However, when the OpenConfig model allows the
// device to reject the deviated case even if it is compliant, then this should be
// explained on a case-by-case basis.
//
// To add, remove and enable deviations follow the guidelines at deviations/README.md
package deviations

import (
	"fmt"
	"regexp"

	log "github.com/golang/glog"
	"github.com/openconfig/featureprofiles/internal/metadata"
	mpb "github.com/openconfig/featureprofiles/proto/metadata_go_proto"
	"github.com/openconfig/ondatra"
)

func lookupDeviations(dvc *ondatra.Device) (*mpb.Metadata_PlatformExceptions, error) {
	var matchedPlatformException *mpb.Metadata_PlatformExceptions

	for _, platformExceptions := range metadata.Get().PlatformExceptions {
		if platformExceptions.GetPlatform().Vendor.String() == "" {
			return nil, fmt.Errorf("vendor should be specified in textproto %v", platformExceptions)
		}

		if dvc.Vendor().String() != platformExceptions.GetPlatform().Vendor.String() {
			continue
		}

		// If hardware_model_regex is set and does not match, continue
		if hardwareModelRegex := platformExceptions.GetPlatform().GetHardwareModelRegex(); hardwareModelRegex != "" {
			matchHw, errHw := regexp.MatchString(hardwareModelRegex, dvc.Model())
			if errHw != nil {
				return nil, fmt.Errorf("error with regex match %v", errHw)
			}
			if !matchHw {
				continue
			}
		}

		// If software_version_regex is set and does not match, continue
		if softwareVersionRegex := platformExceptions.GetPlatform().GetSoftwareVersionRegex(); softwareVersionRegex != "" {
			matchSw, errSw := regexp.MatchString(softwareVersionRegex, dvc.Version())
			if errSw != nil {
				return nil, fmt.Errorf("error with regex match %v", errSw)
			}
			if !matchSw {
				continue
			}
		}

		if matchedPlatformException != nil {
			return nil, fmt.Errorf("cannot have more than one match within platform_exceptions fields %v and %v", matchedPlatformException, platformExceptions)
		}
		matchedPlatformException = platformExceptions
	}
	return matchedPlatformException, nil
}

func mustLookupDeviations(dvc *ondatra.Device) *mpb.Metadata_Deviations {
	platformExceptions, err := lookupDeviations(dvc)
	if err != nil {
		log.Exitf("Error looking up deviations: %v", err)
	}
	if platformExceptions == nil {
		log.Infof("Did not match any platform_exception %v, returning default values", metadata.Get().GetPlatformExceptions())
		return &mpb.Metadata_Deviations{}
	}
	return platformExceptions.GetDeviations()
}

func lookupDUTDeviations(dut *ondatra.DUTDevice) *mpb.Metadata_Deviations {
	return mustLookupDeviations(dut.Device)
}

func lookupATEDeviations(ate *ondatra.ATEDevice) *mpb.Metadata_Deviations {
	return mustLookupDeviations(ate.Device)
}

// BannerDelimiter returns if device requires the banner to have a delimiter character.
// Full OpenConfig compliant devices should work without delimiter.
func BannerDelimiter(dut *ondatra.DUTDevice) string {
	return lookupDUTDeviations(dut).GetBannerDelimiter()
}

// OmitL2MTU returns if device does not support setting the L2 MTU.
func OmitL2MTU(dut *ondatra.DUTDevice) bool {
	return lookupDUTDeviations(dut).GetOmitL2Mtu()
}

// GRIBIMACOverrideStaticARPStaticRoute returns whether the device needs to configure Static ARP + Static Route to override setting MAC address in Next Hop.
func GRIBIMACOverrideStaticARPStaticRoute(dut *ondatra.DUTDevice) bool {
	return lookupDUTDeviations(dut).GetGribiMacOverrideStaticArpStaticRoute()
}

// AggregateAtomicUpdate returns if device requires that aggregate Port-Channel and its members be defined in a single gNMI Update transaction at /interfaces.
// Otherwise lag-type will be dropped, and no member can be added to the aggregate.
// Full OpenConfig compliant devices should pass both with and without this deviation.
func AggregateAtomicUpdate(dut *ondatra.DUTDevice) bool {
	return lookupDUTDeviations(dut).GetAggregateAtomicUpdate()
}

// DefaultNetworkInstance returns the name used for the default network instance for VRF.
func DefaultNetworkInstance(dut *ondatra.DUTDevice) string {
	if dni := lookupDUTDeviations(dut).GetDefaultNetworkInstance(); dni != "" {
		return dni
	}
	return "DEFAULT"
}

// ExplicitP4RTNodeComponent returns if device does not report P4RT node names in the component hierarchy.
// Fully compliant devices should report the PORT hardware components with the INTEGRATED_CIRCUIT components as their parents, as the P4RT node names.
func ExplicitP4RTNodeComponent(dut *ondatra.DUTDevice) bool {
	return lookupDUTDeviations(dut).GetExplicitP4RtNodeComponent()
}

// ISISRestartSuppressUnsupported returns whether the device should skip isis restart-suppress check.
func ISISRestartSuppressUnsupported(dut *ondatra.DUTDevice) bool {
	return lookupDUTDeviations(dut).GetIsisRestartSuppressUnsupported()
}

// MissingBgpLastNotificationErrorCode returns whether the last-notification-error-code leaf is missing in bgp.
func MissingBgpLastNotificationErrorCode(dut *ondatra.DUTDevice) bool {
	return lookupDUTDeviations(dut).GetMissingBgpLastNotificationErrorCode()
}

// GRIBIMACOverrideWithStaticARP returns whether for a gRIBI IPv4 route the device does not support a mac-address only next-hop-entry.
func GRIBIMACOverrideWithStaticARP(dut *ondatra.DUTDevice) bool {
	return lookupDUTDeviations(dut).GetGribiMacOverrideWithStaticArp()
}

// CLITakesPrecedenceOverOC returns whether config pushed through origin CLI takes precedence over config pushed through origin OC.
func CLITakesPrecedenceOverOC(dut *ondatra.DUTDevice) bool {
	return lookupDUTDeviations(dut).GetCliTakesPrecedenceOverOc()
}

// BGPTrafficTolerance returns the allowed tolerance for BGP traffic flow while comparing for pass or fail conditions.
func BGPTrafficTolerance(dut *ondatra.DUTDevice) int32 {
	return lookupDUTDeviations(dut).GetBgpToleranceValue()
}

// StaticProtocolName returns the name used for the static routing protocol.
func StaticProtocolName(dut *ondatra.DUTDevice) string {
	if spn := lookupDUTDeviations(dut).GetStaticProtocolName(); spn != "" {
		return spn
	}
	return "DEFAULT"
}

// UseVendorNativeACLConfig returns whether a device requires native model to configure ACL, specifically for RT-1.4.
func UseVendorNativeACLConfig(dut *ondatra.DUTDevice) bool {
	return lookupDUTDeviations(dut).GetUseVendorNativeAclConfig()
}

// SwitchChipIDUnsupported returns whether the device supports id leaf for SwitchChip components.
func SwitchChipIDUnsupported(dut *ondatra.DUTDevice) bool {
	return lookupDUTDeviations(dut).GetSwitchChipIdUnsupported()
}

// BackplaneFacingCapacityUnsupported returns whether the device supports backplane-facing-capacity leaves for some of the components.
func BackplaneFacingCapacityUnsupported(dut *ondatra.DUTDevice) bool {
	return lookupDUTDeviations(dut).GetBackplaneFacingCapacityUnsupported()
}

// SchedulerInputWeightLimit returns whether the device does not support weight above 100.
func SchedulerInputWeightLimit(dut *ondatra.DUTDevice) bool {
	return lookupDUTDeviations(dut).GetSchedulerInputWeightLimit()
}

// ECNProfileRequiredDefinition returns whether the device requires additional config for ECN.
func ECNProfileRequiredDefinition(dut *ondatra.DUTDevice) bool {
	return lookupDUTDeviations(dut).GetEcnProfileRequiredDefinition()
}

// ISISGlobalAuthenticationNotRequired returns true if ISIS Global authentication not required.
func ISISGlobalAuthenticationNotRequired(dut *ondatra.DUTDevice) bool {
	return lookupDUTDeviations(dut).GetIsisGlobalAuthenticationNotRequired()
}

// ISISExplicitLevelAuthenticationConfig returns true if ISIS Explicit Level Authentication configuration is required
func ISISExplicitLevelAuthenticationConfig(dut *ondatra.DUTDevice) bool {
	return lookupDUTDeviations(dut).GetIsisExplicitLevelAuthenticationConfig()
}

// ISISSingleTopologyRequired sets isis af ipv6 single topology on the device if value is true.
func ISISSingleTopologyRequired(dut *ondatra.DUTDevice) bool {
	return lookupDUTDeviations(dut).GetIsisSingleTopologyRequired()
}

// ISISMultiTopologyUnsupported returns if device skips isis multi-topology check.
func ISISMultiTopologyUnsupported(dut *ondatra.DUTDevice) bool {
	return lookupDUTDeviations(dut).GetIsisMultiTopologyUnsupported()
}

// ISISInterfaceLevel1DisableRequired returns if device should disable isis level1 under interface mode.
func ISISInterfaceLevel1DisableRequired(dut *ondatra.DUTDevice) bool {
	return lookupDUTDeviations(dut).GetIsisInterfaceLevel1DisableRequired()
}

// MissingIsisInterfaceAfiSafiEnable returns if device should set and validate isis interface address family enable.
// Default is validate isis address family enable at global mode.
func MissingIsisInterfaceAfiSafiEnable(dut *ondatra.DUTDevice) bool {
	return lookupDUTDeviations(dut).GetMissingIsisInterfaceAfiSafiEnable()
}

// Ipv6DiscardedPktsUnsupported returns whether the device supports interface ipv6 discarded packet stats.
func Ipv6DiscardedPktsUnsupported(dut *ondatra.DUTDevice) bool {
	return lookupDUTDeviations(dut).GetIpv6DiscardedPktsUnsupported()
}

// LinkQualWaitAfterDeleteRequired returns whether the device requires additional time to complete post delete link qualification cleanup.
func LinkQualWaitAfterDeleteRequired(dut *ondatra.DUTDevice) bool {
	return lookupDUTDeviations(dut).GetLinkQualWaitAfterDeleteRequired()
}

// StatePathsUnsupported returns whether the device supports following state paths
func StatePathsUnsupported(dut *ondatra.DUTDevice) bool {
	return lookupDUTDeviations(dut).GetStatePathUnsupported()
}

// DropWeightLeavesUnsupported returns whether the device supports drop and weight leaves under queue management profile.
func DropWeightLeavesUnsupported(dut *ondatra.DUTDevice) bool {
	return lookupDUTDeviations(dut).GetDropWeightLeavesUnsupported()
}

// SwVersionUnsupported returns true if the device does not support reporting software version according to the requirements in gNMI-1.10.
func SwVersionUnsupported(dut *ondatra.DUTDevice) bool {
	return lookupDUTDeviations(dut).GetSwVersionUnsupported()
}

// HierarchicalWeightResolutionTolerance returns the allowed tolerance for BGP traffic flow while comparing for pass or fail conditions.
// Default minimum value is 0.2. Anything less than 0.2 will be set to 0.2.
func HierarchicalWeightResolutionTolerance(dut *ondatra.DUTDevice) float64 {
	hwrt := lookupDUTDeviations(dut).GetHierarchicalWeightResolutionTolerance()
	if minHWRT := 0.2; hwrt < minHWRT {
		return minHWRT
	}
	return hwrt
}

// InterfaceEnabled returns if device requires interface enabled leaf booleans to be explicitly set to true.
func InterfaceEnabled(dut *ondatra.DUTDevice) bool {
	return lookupDUTDeviations(dut).GetInterfaceEnabled()
}

// InterfaceCountersFromContainer returns if the device only supports querying counters from the state container, not from individual counter leaves.
func InterfaceCountersFromContainer(dut *ondatra.DUTDevice) bool {
	return lookupDUTDeviations(dut).GetInterfaceCountersFromContainer()
}

// IPv4MissingEnabled returns if device does not support interface/ipv4/enabled.
func IPv4MissingEnabled(dut *ondatra.DUTDevice) bool {
	return lookupDUTDeviations(dut).GetIpv4MissingEnabled()
}

// IPNeighborMissing returns true if the device does not support interface/ipv4(6)/neighbor,
// so test can suppress the related check for interface/ipv4(6)/neighbor.
func IPNeighborMissing(dut *ondatra.DUTDevice) bool {
	return lookupDUTDeviations(dut).GetIpNeighborMissing()
}

// GRIBIRIBAckOnly returns if device only supports RIB ack, so tests that normally expect FIB_ACK will allow just RIB_ACK.
// Full gRIBI compliant devices should pass both with and without this deviation.
func GRIBIRIBAckOnly(dut *ondatra.DUTDevice) bool {
	return lookupDUTDeviations(dut).GetGribiRibackOnly()
}

// MissingValueForDefaults returns if device returns no value for some OpenConfig paths if the operational value equals the default.
func MissingValueForDefaults(dut *ondatra.DUTDevice) bool {
	return lookupDUTDeviations(dut).GetMissingValueForDefaults()
}

// TraceRouteL4ProtocolUDP returns if device only support UDP as l4 protocol for traceroute.
// Default value is false.
func TraceRouteL4ProtocolUDP(dut *ondatra.DUTDevice) bool {
	return lookupDUTDeviations(dut).GetTracerouteL4ProtocolUdp()
}

// LLDPInterfaceConfigOverrideGlobal returns if LLDP interface config should override the global config,
// expect neighbours are seen when lldp is disabled globally but enabled on interface
func LLDPInterfaceConfigOverrideGlobal(dut *ondatra.DUTDevice) bool {
	return lookupDUTDeviations(dut).GetLldpInterfaceConfigOverrideGlobal()
}

// SubinterfacePacketCountersMissing returns if device is missing subinterface packet counters for IPv4/IPv6,
// so the test will skip checking them.
// Full OpenConfig compliant devices should pass both with and without this deviation.
func SubinterfacePacketCountersMissing(dut *ondatra.DUTDevice) bool {
	return lookupDUTDeviations(dut).GetSubinterfacePacketCountersMissing()
}

// MissingPrePolicyReceivedRoutes returns if device does not support bgp/neighbors/neighbor/afi-safis/afi-safi/state/prefixes/received-pre-policy.
// Fully-compliant devices should pass with and without this deviation.
func MissingPrePolicyReceivedRoutes(dut *ondatra.DUTDevice) bool {
	return lookupDUTDeviations(dut).GetPrepolicyReceivedRoutes()
}

// DeprecatedVlanID returns if device requires using the deprecated openconfig-vlan:vlan/config/vlan-id or openconfig-vlan:vlan/state/vlan-id leaves.
func DeprecatedVlanID(dut *ondatra.DUTDevice) bool {
	return lookupDUTDeviations(dut).GetDeprecatedVlanId()
}

// OSActivateNoReboot returns if device requires separate reboot to activate OS.
func OSActivateNoReboot(dut *ondatra.DUTDevice) bool {
	return lookupDUTDeviations(dut).GetOsactivateNoreboot()
}

// ConnectRetry returns if /bgp/neighbors/neighbor/timers/config/connect-retry is not supported.
func ConnectRetry(dut *ondatra.DUTDevice) bool {
	return lookupDUTDeviations(dut).GetConnectRetry()
}

// InstallOSForStandbyRP returns if device requires OS installation on standby RP as well as active RP.
func InstallOSForStandbyRP(dut *ondatra.DUTDevice) bool {
	return lookupDUTDeviations(dut).GetOsinstallForStandbyRp()
}

// GNOIStatusWithEmptySubcomponent returns if the response of gNOI reboot status is a single value (not a list),
// the device requires explict component path to account for a situation when there is more than one active reboot requests.
func GNOIStatusWithEmptySubcomponent(dut *ondatra.DUTDevice) bool {
	return lookupDUTDeviations(dut).GetGnoiStatusEmptySubcomponent()
}

// NetworkInstanceTableDeletionRequired returns if device requires explicit deletion of network-instance table.
func NetworkInstanceTableDeletionRequired(dut *ondatra.DUTDevice) bool {
	return lookupDUTDeviations(dut).GetNetworkInstanceTableDeletionRequired()
}

// ExplicitPortSpeed returns if device requires port-speed to be set because its default value may not be usable.
// Fully compliant devices selects the highest speed available based on negotiation.
func ExplicitPortSpeed(dut *ondatra.DUTDevice) bool {
	return lookupDUTDeviations(dut).GetExplicitPortSpeed()
}

// ExplicitInterfaceInDefaultVRF returns if device requires explicit attachment of an interface or subinterface to the default network instance.
// OpenConfig expects an unattached interface or subinterface to be implicitly part of the default network instance.
// Fully-compliant devices should pass with and without this deviation.
func ExplicitInterfaceInDefaultVRF(dut *ondatra.DUTDevice) bool {
	return lookupDUTDeviations(dut).GetExplicitInterfaceInDefaultVrf()
}

// InterfaceConfigVRFBeforeAddress returns if vrf should be configured before IP address when configuring interface.
func InterfaceConfigVRFBeforeAddress(dut *ondatra.DUTDevice) bool {
	return lookupDUTDeviations(dut).GetInterfaceConfigVrfBeforeAddress()
}

// ExplicitInterfaceRefDefinition returns if device requires explicit interface ref configuration when applying features to interface.
func ExplicitInterfaceRefDefinition(dut *ondatra.DUTDevice) bool {
	return lookupDUTDeviations(dut).GetExplicitInterfaceRefDefinition()
}

// QOSDroppedOctets returns if device should skip checking QOS Dropped octets stats for interface.
func QOSDroppedOctets(dut *ondatra.DUTDevice) bool {
	return lookupDUTDeviations(dut).GetQosDroppedOctets()
}

// ExplicitGRIBIUnderNetworkInstance returns if device requires gribi-protocol to be enabled under network-instance.
func ExplicitGRIBIUnderNetworkInstance(dut *ondatra.DUTDevice) bool {
	return lookupDUTDeviations(dut).GetExplicitGribiUnderNetworkInstance()
}

// BGPMD5RequiresReset returns if device requires a BGP session reset to utilize a new MD5 key.
func BGPMD5RequiresReset(dut *ondatra.DUTDevice) bool {
	return lookupDUTDeviations(dut).GetBgpMd5RequiresReset()
}

// ExplicitIPv6EnableForGRIBI returns if device requires Ipv6 to be enabled on interface for gRIBI NH programmed with destination mac address.
func ExplicitIPv6EnableForGRIBI(dut *ondatra.DUTDevice) bool {
	return lookupDUTDeviations(dut).GetIpv6EnableForGribiNhDmac()
}

// ISISInstanceEnabledRequired returns if isis instance name string should be set on the device.
func ISISInstanceEnabledRequired(dut *ondatra.DUTDevice) bool {
	return lookupDUTDeviations(dut).GetIsisInstanceEnabledRequired()
}

// GNOISubcomponentPath returns if device currently uses component name instead of a full openconfig path.
func GNOISubcomponentPath(dut *ondatra.DUTDevice) bool {
	return lookupDUTDeviations(dut).GetGnoiSubcomponentPath()
}

// NoMixOfTaggedAndUntaggedSubinterfaces returns if device does not support a mix of tagged and untagged subinterfaces
func NoMixOfTaggedAndUntaggedSubinterfaces(dut *ondatra.DUTDevice) bool {
	return lookupDUTDeviations(dut).GetNoMixOfTaggedAndUntaggedSubinterfaces()
}

// DequeueDeleteNotCountedAsDrops returns if device dequeues and deletes the pkts after a while and those are not counted
// as drops
func DequeueDeleteNotCountedAsDrops(dut *ondatra.DUTDevice) bool {
	return lookupDUTDeviations(dut).GetDequeueDeleteNotCountedAsDrops()
}

// RoutePolicyUnderAFIUnsupported returns if Route-Policy under the AFI/SAFI is not supported
func RoutePolicyUnderAFIUnsupported(dut *ondatra.DUTDevice) bool {
	return lookupDUTDeviations(dut).GetRoutePolicyUnderAfiUnsupported()
}

// StorageComponentUnsupported returns if telemetry path /components/component/storage is not supported.
func StorageComponentUnsupported(dut *ondatra.DUTDevice) bool {
	return lookupDUTDeviations(dut).GetStorageComponentUnsupported()
}

// GNOIFabricComponentRebootUnsupported returns if device does not support use using gNOI to reboot the Fabric Component.
func GNOIFabricComponentRebootUnsupported(dut *ondatra.DUTDevice) bool {
	return lookupDUTDeviations(dut).GetGnoiFabricComponentRebootUnsupported()
}

// NtpNonDefaultVrfUnsupported returns true if the device does not support ntp nondefault vrf.
// Default value is false.
func NtpNonDefaultVrfUnsupported(dut *ondatra.DUTDevice) bool {
	return lookupDUTDeviations(dut).GetNtpNonDefaultVrfUnsupported()
}

// SkipControllerCardPowerAdmin returns if power-admin-state config on controller card should be skipped.
// Default value is false.
func SkipControllerCardPowerAdmin(dut *ondatra.DUTDevice) bool {
	return lookupDUTDeviations(dut).GetSkipControllerCardPowerAdmin()
}

// QOSOctets returns if device should skip checking QOS octet stats for interface.
func QOSOctets(dut *ondatra.DUTDevice) bool {
	return lookupDUTDeviations(dut).GetQosOctets()
}

// ISISInterfaceAfiUnsupported returns true for devices that don't support configuring
// ISIS /afi-safi/af/config container.
func ISISInterfaceAfiUnsupported(dut *ondatra.DUTDevice) bool {
	return lookupDUTDeviations(dut).GetIsisInterfaceAfiUnsupported()
}

// P4RTModifyTableEntryUnsupported returns true for devices that don't support
// modify table entry operation in P4 Runtime.
func P4RTModifyTableEntryUnsupported(dut *ondatra.DUTDevice) bool {
	return lookupDUTDeviations(dut).GetP4RtModifyTableEntryUnsupported()
}

// OSComponentParentIsSupervisorOrLinecard returns true if parent of OS component is
// of type SUPERVISOR or LINECARD.
func OSComponentParentIsSupervisorOrLinecard(dut *ondatra.DUTDevice) bool {
	return lookupDUTDeviations(dut).GetOsComponentParentIsSupervisorOrLinecard()
}

// OSComponentParentIsChassis returns true if parent of OS component is of type CHASSIS.
func OSComponentParentIsChassis(dut *ondatra.DUTDevice) bool {
	return lookupDUTDeviations(dut).GetOsComponentParentIsChassis()
}

// ISISRequireSameL1MetricWithL2Metric returns true for devices that require configuring
// the same ISIS Metrics for Level 1 when configuring Level 2 Metrics.
func ISISRequireSameL1MetricWithL2Metric(dut *ondatra.DUTDevice) bool {
	return lookupDUTDeviations(dut).GetIsisRequireSameL1MetricWithL2Metric()
}

// BGPSetMedRequiresEqualOspfSetMetric returns true for devices that require configuring
// the same OSPF setMetric when BGP SetMED is configured.
func BGPSetMedRequiresEqualOspfSetMetric(dut *ondatra.DUTDevice) bool {
	return lookupDUTDeviations(dut).GetBgpSetMedRequiresEqualOspfSetMetric()
}

// SetNativeUser creates a user and assigns role/rbac to that user via native model.
func SetNativeUser(dut *ondatra.DUTDevice) bool {
	return lookupDUTDeviations(dut).GetSetNativeUser()
}

// P4RTGdpRequiresDot1QSubinterface returns true for devices that require configuring
// subinterface with tagged vlan for p4rt packet in.
func P4RTGdpRequiresDot1QSubinterface(dut *ondatra.DUTDevice) bool {
	return lookupDUTDeviations(dut).GetP4RtGdpRequiresDot1QSubinterface()
}

// ISISLspLifetimeIntervalRequiresLspRefreshInterval returns true for devices that require
// configuring lspRefreshInterval ISIS timer when lspLifetimeInterval is configured.
func ISISLspLifetimeIntervalRequiresLspRefreshInterval(dut *ondatra.DUTDevice) bool {
	return lookupDUTDeviations(dut).GetIsisLspLifetimeIntervalRequiresLspRefreshInterval()
}

// LinecardCPUUtilizationUnsupported returns if the device does not support telemetry path
// /components/component/cpu/utilization/state/avg for linecards' CPU card.
// Default value is false.
func LinecardCPUUtilizationUnsupported(dut *ondatra.DUTDevice) bool {
	return lookupDUTDeviations(dut).GetLinecardCpuUtilizationUnsupported()
}

// ConsistentComponentNamesUnsupported returns if the device does not support consistent component names for GNOI and GNMI.
// Default value is false.
func ConsistentComponentNamesUnsupported(dut *ondatra.DUTDevice) bool {
	return lookupDUTDeviations(dut).GetConsistentComponentNamesUnsupported()
}

// ControllerCardCPUUtilizationUnsupported returns if the device does not support telemetry path
// /components/component/cpu/utilization/state/avg for controller cards' CPU card.
// Default value is false.
func ControllerCardCPUUtilizationUnsupported(dut *ondatra.DUTDevice) bool {
	return lookupDUTDeviations(dut).GetControllerCardCpuUtilizationUnsupported()
}

// FabricDropCounterUnsupported returns if the device does not support counter for fabric block lost packets.
// Default value is false.
func FabricDropCounterUnsupported(dut *ondatra.DUTDevice) bool {
	return lookupDUTDeviations(dut).GetFabricDropCounterUnsupported()
}

// LinecardMemoryUtilizationUnsupported returns if the device does not support memory utilization related leaves for linecard components.
// Default value is false.
func LinecardMemoryUtilizationUnsupported(dut *ondatra.DUTDevice) bool {
	return lookupDUTDeviations(dut).GetLinecardMemoryUtilizationUnsupported()
}

// QOSVoqDropCounterUnsupported returns if the device does not support telemetry path
// /qos/interfaces/interface/input/virtual-output-queues/voq-interface/queues/queue/state/dropped-pkts.
// Default value is false.
func QOSVoqDropCounterUnsupported(dut *ondatra.DUTDevice) bool {
	return lookupDUTDeviations(dut).GetQosVoqDropCounterUnsupported()
}

// ISISTimersCsnpIntervalUnsupported returns true for devices that do not support
// configuring csnp-interval timer for ISIS.
func ISISTimersCsnpIntervalUnsupported(dut *ondatra.DUTDevice) bool {
	return lookupDUTDeviations(dut).GetIsisTimersCsnpIntervalUnsupported()
}

// ISISCounterManualAddressDropFromAreasUnsupported returns true for devices that do not
// support telemetry for isis system-level-counter manual-address-drop-from-areas.
func ISISCounterManualAddressDropFromAreasUnsupported(dut *ondatra.DUTDevice) bool {
	return lookupDUTDeviations(dut).GetIsisCounterManualAddressDropFromAreasUnsupported()
}

// ISISCounterPartChangesUnsupported returns true for devices that do not
// support telemetry for isis system-level-counter part-changes.
func ISISCounterPartChangesUnsupported(dut *ondatra.DUTDevice) bool {
	return lookupDUTDeviations(dut).GetIsisCounterPartChangesUnsupported()
}

// GRIBISkipFIBFailedTrafficForwardingCheck returns true for devices that do not
// support fib forwarding for fib failed routes.
func GRIBISkipFIBFailedTrafficForwardingCheck(dut *ondatra.DUTDevice) bool {
	return lookupDUTDeviations(dut).GetSkipFibFailedTrafficForwardingCheck()
}

// SkipTCPNegotiatedMSSCheck returns true for devices that do not
// support telemetry to check negotiated tcp mss value.
func SkipTCPNegotiatedMSSCheck(dut *ondatra.DUTDevice) bool {
	return lookupDUTDeviations(dut).GetSkipTcpNegotiatedMssCheck()
}

// TransceiverThresholdsUnsupported returns true if the device does not support threshold container under /components/component/transceiver.
// Default value is false.
func TransceiverThresholdsUnsupported(dut *ondatra.DUTDevice) bool {
	return lookupDUTDeviations(dut).GetTransceiverThresholdsUnsupported()
}

// InterfaceLoopbackModeRawGnmi returns true if interface loopback mode needs to be updated using raw gnmi API due to server version.
// Default value is false.
func InterfaceLoopbackModeRawGnmi(dut *ondatra.DUTDevice) bool {
	return lookupDUTDeviations(dut).GetInterfaceLoopbackModeRawGnmi()
}

// ISISLspMetadataLeafsUnsupported returns true for devices that don't support ISIS-Lsp
// metadata paths: checksum, sequence-number, remaining-lifetime.
func ISISLspMetadataLeafsUnsupported(dut *ondatra.DUTDevice) bool {
	return lookupDUTDeviations(dut).GetIsisLspMetadataLeafsUnsupported()
}

// QOSQueueRequiresID returns if device should configure QOS queue along with queue-id
func QOSQueueRequiresID(dut *ondatra.DUTDevice) bool {
	return lookupDUTDeviations(dut).GetQosQueueRequiresId()
}

// BgpLlgrOcUndefined returns true if device should does not support OC path to disable BGP LLGR.
func BgpLlgrOcUndefined(dut *ondatra.DUTDevice) bool {
	return lookupDUTDeviations(dut).GetBgpLlgrOcUndefined()
}

// QOSBufferAllocationConfigRequired returns if device should configure QOS buffer-allocation-profile
func QOSBufferAllocationConfigRequired(dut *ondatra.DUTDevice) bool {
	return lookupDUTDeviations(dut).GetQosBufferAllocationConfigRequired()
}

// BGPGlobalExtendedNextHopEncodingUnsupported returns true for devices that do not support configuring
// BGP ExtendedNextHopEncoding at thee global level.
func BGPGlobalExtendedNextHopEncodingUnsupported(dut *ondatra.DUTDevice) bool {
	return lookupDUTDeviations(dut).GetBgpGlobalExtendedNextHopEncodingUnsupported()
}

// TunnelStatePathUnsupported returns true for devices that require configuring
// /interfaces/interface/state/counters/in-pkts, in-octets,out-pkts, out-octetsis not supported.
func TunnelStatePathUnsupported(dut *ondatra.DUTDevice) bool {
	return lookupDUTDeviations(dut).GetTunnelStatePathUnsupported()
}

// TunnelConfigPathUnsupported returns true for devices that require configuring
// Tunnel source-address destination-address, encapsulation type are not supported in OC
func TunnelConfigPathUnsupported(dut *ondatra.DUTDevice) bool {
	return lookupDUTDeviations(dut).GetTunnelConfigPathUnsupported()
}

// EcnSameMinMaxThresholdUnsupported returns true for devices that don't support the same minimum and maximum threshold values
// CISCO: minimum and maximum threshold values are not the same, the difference between minimum and maximum threshold value should be 6144.
func EcnSameMinMaxThresholdUnsupported(dut *ondatra.DUTDevice) bool {
	return lookupDUTDeviations(dut).GetEcnSameMinMaxThresholdUnsupported()
}

// QosSchedulerConfigRequired returns if device should configure QOS buffer-allocation-profile
func QosSchedulerConfigRequired(dut *ondatra.DUTDevice) bool {
	return lookupDUTDeviations(dut).GetQosSchedulerConfigRequired()
}

// QosSetWeightConfigUnsupported returns whether the device does not support set weight leaves under qos ecn.
func QosSetWeightConfigUnsupported(dut *ondatra.DUTDevice) bool {
	return lookupDUTDeviations(dut).GetQosSetWeightConfigUnsupported()
}

// QosGetStatePathUnsupported returns whether the device does not support get state leaves under qos.
func QosGetStatePathUnsupported(dut *ondatra.DUTDevice) bool {
	return lookupDUTDeviations(dut).GetQosGetStatePathUnsupported()
}

// InterfaceRefInterfaceIDFormat returns if device is required to use interface-id format of interface name + .subinterface index with Interface-ref container
func InterfaceRefInterfaceIDFormat(dut *ondatra.DUTDevice) bool {
	return lookupDUTDeviations(dut).GetInterfaceRefInterfaceIdFormat()
}

// ISISLevelEnabled returns if device should enable isis under level.
func ISISLevelEnabled(dut *ondatra.DUTDevice) bool {
	return lookupDUTDeviations(dut).GetIsisLevelEnabled()
}

// MemberLinkLoopbackUnsupported returns true for devices that require configuring
// loopback on aggregated links instead of member links.
func MemberLinkLoopbackUnsupported(dut *ondatra.DUTDevice) bool {
	return lookupDUTDeviations(dut).GetMemberLinkLoopbackUnsupported()
}

// SkipPlqInterfaceOperStatusCheck returns true for devices that do not support
// PLQ operational status check for interfaces
func SkipPlqInterfaceOperStatusCheck(dut *ondatra.DUTDevice) bool {
	return lookupDUTDeviations(dut).GetSkipPlqInterfaceOperStatusCheck()
}

// BGPExplicitPrefixLimitReceived returns if device must specify the received prefix limits explicitly
// under the "prefix-limit-received" field rather than simply "prefix-limit".
func BGPExplicitPrefixLimitReceived(dut *ondatra.DUTDevice) bool {
	return lookupDUTDeviations(dut).GetBgpExplicitPrefixLimitReceived()
}

// BGPMissingOCMaxPrefixesConfiguration returns true for devices that does not configure BGP
// maximum routes correctly when max-prefixes OC leaf is configured.
func BGPMissingOCMaxPrefixesConfiguration(dut *ondatra.DUTDevice) bool {
	return lookupDUTDeviations(dut).GetBgpMissingOcMaxPrefixesConfiguration()
}

// SkipBgpSessionCheckWithoutAfisafi returns if device needs to skip checking AFI-SAFI disable.
func SkipBgpSessionCheckWithoutAfisafi(dut *ondatra.DUTDevice) bool {
	return lookupDUTDeviations(dut).GetSkipBgpSessionCheckWithoutAfisafi()
}

// MismatchedHardwareResourceNameInComponent returns true for devices that have separate
// naming conventions for hardware resource name in /system/ tree and /components/ tree.
func MismatchedHardwareResourceNameInComponent(dut *ondatra.DUTDevice) bool {
	return lookupDUTDeviations(dut).GetMismatchedHardwareResourceNameInComponent()
}

// MissingHardwareResourceTelemetryBeforeConfig returns true for devices that don't
// support telemetry for hardware resources before used-threshold-upper configuration.
func MissingHardwareResourceTelemetryBeforeConfig(dut *ondatra.DUTDevice) bool {
	return lookupDUTDeviations(dut).GetMissingHardwareResourceTelemetryBeforeConfig()
}

// GNOISubcomponentRebootStatusUnsupported returns true for devices that do not support subcomponent reboot status check.
func GNOISubcomponentRebootStatusUnsupported(dut *ondatra.DUTDevice) bool {
	return lookupDUTDeviations(dut).GetGnoiSubcomponentRebootStatusUnsupported()
}

// SkipNonBgpRouteExportCheck returns true for devices that exports routes from all
// protocols to BGP if the export-policy is ACCEPT.
func SkipNonBgpRouteExportCheck(dut *ondatra.DUTDevice) bool {
	return lookupDUTDeviations(dut).GetSkipNonBgpRouteExportCheck()
}

// ISISMetricStyleTelemetryUnsupported returns true for devices that do not support state path
// /network-instances/network-instance/protocols/protocol/isis/levels/level/state/metric-style
func ISISMetricStyleTelemetryUnsupported(dut *ondatra.DUTDevice) bool {
	return lookupDUTDeviations(dut).GetIsisMetricStyleTelemetryUnsupported()
}

// StaticRouteNextHopInterfaceRefUnsupported returns if device does not support Interface-ref under static-route next-hop
func StaticRouteNextHopInterfaceRefUnsupported(dut *ondatra.DUTDevice) bool {
	return lookupDUTDeviations(dut).GetStaticRouteNextHopInterfaceRefUnsupported()
}

// SkipStaticNexthopCheck returns if device needs index starting from non zero
func SkipStaticNexthopCheck(dut *ondatra.DUTDevice) bool {
	return lookupDUTDeviations(dut).GetSkipStaticNexthopCheck()
}

// EnableFlowctrlFlag returns if device needs set leaf specific enable flag.
func EnableFlowctrlFlag(dut *ondatra.DUTDevice) bool {
	return lookupDUTDeviations(dut).GetEnableFlowctrlFlag()
}

// Ipv6RouterAdvertisementConfigUnsupported returns true for devices which don't support Ipv6 RouterAdvertisement configuration
func Ipv6RouterAdvertisementConfigUnsupported(dut *ondatra.DUTDevice) bool {
	return lookupDUTDeviations(dut).GetIpv6RouterAdvertisementConfigUnsupported()
}

// PrefixLimitExceededTelemetryUnsupported is to skip checking prefix limit telemetry flag.
func PrefixLimitExceededTelemetryUnsupported(dut *ondatra.DUTDevice) bool {
	return lookupDUTDeviations(dut).GetPrefixLimitExceededTelemetryUnsupported()
}

// SkipSettingAllowMultipleAS return true if device needs to skip setting allow-multiple-as while configuring eBGP
func SkipSettingAllowMultipleAS(dut *ondatra.DUTDevice) bool {
	return lookupDUTDeviations(dut).GetSkipSettingAllowMultipleAs()
}

<<<<<<< HEAD
// Devices does not support bgp max multipaths.
func BgpMaxMultipathPathsUnsupported(dut *ondatra.DUTDevice) bool {
	return lookupDUTDeviations(dut).GetBgpMaxMultipathPathsUnsupported()
=======
// SkipPbfWithDecapEncapVrf return true if device needs to skip test with which has PBF with decap encap VRF as action
func SkipPbfWithDecapEncapVrf(dut *ondatra.DUTDevice) bool {
	return lookupDUTDeviations(dut).GetSkipPbfWithDecapEncapVrf()
}

// TTLCopyUnsupported returns true for devices which does not support TTL copy.
func TTLCopyUnsupported(dut *ondatra.DUTDevice) bool {
	return lookupDUTDeviations(dut).GetTtlCopyUnsupported()
}

// GribiDecapMixedPlenUnsupported returns true if devices does not support
// programming with mixed prefix length.
func GribiDecapMixedPlenUnsupported(dut *ondatra.DUTDevice) bool {
	return lookupDUTDeviations(dut).GetGribiDecapMixedPlenUnsupported()
}

// SkipIsisSetLevel return true if device needs to skip setting isis-actions set-level while configuring routing-policy statement action
func SkipIsisSetLevel(dut *ondatra.DUTDevice) bool {
	return lookupDUTDeviations(dut).GetSkipIsisSetLevel()
}

// SkipIsisSetMetricStyleType return true if device needs to skip setting isis-actions set-metric-style-type while configuring routing-policy statement action
func SkipIsisSetMetricStyleType(dut *ondatra.DUTDevice) bool {
	return lookupDUTDeviations(dut).GetSkipIsisSetMetricStyleType()
}

// SkipSetRpMatchSetOptions return true if device needs to skip setting match-prefix-set match-set-options while configuring routing-policy statement condition
func SkipSetRpMatchSetOptions(dut *ondatra.DUTDevice) bool {
	return lookupDUTDeviations(dut).GetSkipSetRpMatchSetOptions()
}

// SkipSettingDisableMetricPropagation return true if device needs to skip setting disable-metric-propagation while configuring table-connection
func SkipSettingDisableMetricPropagation(dut *ondatra.DUTDevice) bool {
	return lookupDUTDeviations(dut).GetSkipSettingDisableMetricPropagation()
>>>>>>> da4eaf8d
}<|MERGE_RESOLUTION|>--- conflicted
+++ resolved
@@ -751,12 +751,12 @@
 	return lookupDUTDeviations(dut).GetSkipSettingAllowMultipleAs()
 }
 
-<<<<<<< HEAD
 // Devices does not support bgp max multipaths.
 func BgpMaxMultipathPathsUnsupported(dut *ondatra.DUTDevice) bool {
 	return lookupDUTDeviations(dut).GetBgpMaxMultipathPathsUnsupported()
-=======
-// SkipPbfWithDecapEncapVrf return true if device needs to skip test with which has PBF with decap encap VRF as action
+}
+
+  // SkipPbfWithDecapEncapVrf return true if device needs to skip test with which has PBF with decap encap VRF as action
 func SkipPbfWithDecapEncapVrf(dut *ondatra.DUTDevice) bool {
 	return lookupDUTDeviations(dut).GetSkipPbfWithDecapEncapVrf()
 }
@@ -790,5 +790,4 @@
 // SkipSettingDisableMetricPropagation return true if device needs to skip setting disable-metric-propagation while configuring table-connection
 func SkipSettingDisableMetricPropagation(dut *ondatra.DUTDevice) bool {
 	return lookupDUTDeviations(dut).GetSkipSettingDisableMetricPropagation()
->>>>>>> da4eaf8d
 }