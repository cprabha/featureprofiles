// Copyright 2022 Google LLC
//
// Licensed under the Apache License, Version 2.0 (the "License");
// you may not use this file except in compliance with the License.
// You may obtain a copy of the License at
//
//      http://www.apache.org/licenses/LICENSE-2.0
//
// Unless required by applicable law or agreed to in writing, software
// distributed under the License is distributed on an "AS IS" BASIS,
// WITHOUT WARRANTIES OR CONDITIONS OF ANY KIND, either express or implied.
// See the License for the specific language governing permissions and
// limitations under the License.

// Package deviations defines the arguments to enable temporary workarounds for the
// featureprofiles test suite using command line flags.
//
// If we consider device compliance level in tiers:
//
//   - Tier 0: Full OpenConfig compliance.  The device can do everything specified by
//     OpenConfig.
//   - Tier 1: Test plan compliance.  The device can pass a test without deviation, which
//     means it satisfies the test requirements.  This is the target compliance tier for
//     featureprofiles tests.
//   - Tier 2: Deviated test plan compliance.  The device can pass a test with deviation.
//
// Deviations typically work by reducing testing requirements or by changing the way the
// configuration is done.  However, the targeted compliance tier is always without
// deviation.
//
// Requirements for deviations:
//
//   - Deviations may only use OpenConfig compliant behavior.
//   - Deviations should be small in scope, typically affecting one sub-test, one
//     OpenConfig path or small OpenConfig sub-tree.
//
// If a device could not pass without deviation, that is considered non-compliant
// behavior.  Ideally, a device should pass both with and without a deviation which means
// the deviation could be safely removed.  However, when the OpenConfig model allows the
// device to reject the deviated case even if it is compliant, then this should be
// explained on a case-by-case basis.
//
// To add, remove and enable deviations follow the guidelines at deviations/README.md
package deviations

import (
	"fmt"
	"regexp"

	log "github.com/golang/glog"
	"github.com/openconfig/featureprofiles/internal/metadata"
	mpb "github.com/openconfig/featureprofiles/proto/metadata_go_proto"
	"github.com/openconfig/ondatra"
)

func lookupDeviations(dvc *ondatra.Device) (*mpb.Metadata_PlatformExceptions, error) {
	var matchedPlatformException *mpb.Metadata_PlatformExceptions

	for _, platformExceptions := range metadata.Get().PlatformExceptions {
		if platformExceptions.GetPlatform().Vendor.String() == "" {
			return nil, fmt.Errorf("vendor should be specified in textproto %v", platformExceptions)
		}

		if dvc.Vendor().String() != platformExceptions.GetPlatform().Vendor.String() {
			continue
		}

		// If hardware_model_regex is set and does not match, continue
		if hardwareModelRegex := platformExceptions.GetPlatform().GetHardwareModelRegex(); hardwareModelRegex != "" {
			matchHw, errHw := regexp.MatchString(hardwareModelRegex, dvc.Model())
			if errHw != nil {
				return nil, fmt.Errorf("error with regex match %v", errHw)
			}
			if !matchHw {
				continue
			}
		}

		// If software_version_regex is set and does not match, continue
		if softwareVersionRegex := platformExceptions.GetPlatform().GetSoftwareVersionRegex(); softwareVersionRegex != "" {
			matchSw, errSw := regexp.MatchString(softwareVersionRegex, dvc.Version())
			if errSw != nil {
				return nil, fmt.Errorf("error with regex match %v", errSw)
			}
			if !matchSw {
				continue
			}
		}

		if matchedPlatformException != nil {
			return nil, fmt.Errorf("cannot have more than one match within platform_exceptions fields %v and %v", matchedPlatformException, platformExceptions)
		}
		matchedPlatformException = platformExceptions
	}
	return matchedPlatformException, nil
}

func mustLookupDeviations(dvc *ondatra.Device) *mpb.Metadata_Deviations {
	platformExceptions, err := lookupDeviations(dvc)
	if err != nil {
		log.Exitf("Error looking up deviations: %v", err)
	}
	if platformExceptions == nil {
		log.Infof("Did not match any platform_exception %v, returning default values", metadata.Get().GetPlatformExceptions())
		return &mpb.Metadata_Deviations{}
	}
	return platformExceptions.GetDeviations()
}

func lookupDUTDeviations(dut *ondatra.DUTDevice) *mpb.Metadata_Deviations {
	return mustLookupDeviations(dut.Device)
}

func lookupATEDeviations(ate *ondatra.ATEDevice) *mpb.Metadata_Deviations {
	return mustLookupDeviations(ate.Device)
}

// BannerDelimiter returns if device requires the banner to have a delimiter character.
// Full OpenConfig compliant devices should work without delimiter.
func BannerDelimiter(dut *ondatra.DUTDevice) string {
	return lookupDUTDeviations(dut).GetBannerDelimiter()
}

// OmitL2MTU returns if device does not support setting the L2 MTU.
func OmitL2MTU(dut *ondatra.DUTDevice) bool {
	return lookupDUTDeviations(dut).GetOmitL2Mtu()
}

// GRIBIMACOverrideStaticARPStaticRoute returns whether the device needs to configure Static ARP + Static Route to override setting MAC address in Next Hop.
func GRIBIMACOverrideStaticARPStaticRoute(dut *ondatra.DUTDevice) bool {
	return lookupDUTDeviations(dut).GetGribiMacOverrideStaticArpStaticRoute()
}

// AggregateAtomicUpdate returns if device requires that aggregate Port-Channel and its members be defined in a single gNMI Update transaction at /interfaces.
// Otherwise lag-type will be dropped, and no member can be added to the aggregate.
// Full OpenConfig compliant devices should pass both with and without this deviation.
func AggregateAtomicUpdate(dut *ondatra.DUTDevice) bool {
	return lookupDUTDeviations(dut).GetAggregateAtomicUpdate()
}

// DefaultNetworkInstance returns the name used for the default network instance for VRF.
func DefaultNetworkInstance(dut *ondatra.DUTDevice) string {
	if dni := lookupDUTDeviations(dut).GetDefaultNetworkInstance(); dni != "" {
		return dni
	}
	return "DEFAULT"
}

// ExplicitP4RTNodeComponent returns if device does not report P4RT node names in the component hierarchy.
// Fully compliant devices should report the PORT hardware components with the INTEGRATED_CIRCUIT components as their parents, as the P4RT node names.
func ExplicitP4RTNodeComponent(dut *ondatra.DUTDevice) bool {
	return lookupDUTDeviations(dut).GetExplicitP4RtNodeComponent()
}

// ISISRestartSuppressUnsupported returns whether the device should skip isis restart-suppress check.
func ISISRestartSuppressUnsupported(dut *ondatra.DUTDevice) bool {
	return lookupDUTDeviations(dut).GetIsisRestartSuppressUnsupported()
}

// MissingBgpLastNotificationErrorCode returns whether the last-notification-error-code leaf is missing in bgp.
func MissingBgpLastNotificationErrorCode(dut *ondatra.DUTDevice) bool {
	return lookupDUTDeviations(dut).GetMissingBgpLastNotificationErrorCode()
}

// GRIBIMACOverrideWithStaticARP returns whether for a gRIBI IPv4 route the device does not support a mac-address only next-hop-entry.
func GRIBIMACOverrideWithStaticARP(dut *ondatra.DUTDevice) bool {
	return lookupDUTDeviations(dut).GetGribiMacOverrideWithStaticArp()
}

// CLITakesPrecedenceOverOC returns whether config pushed through origin CLI takes precedence over config pushed through origin OC.
func CLITakesPrecedenceOverOC(dut *ondatra.DUTDevice) bool {
	return lookupDUTDeviations(dut).GetCliTakesPrecedenceOverOc()
}

// BGPTrafficTolerance returns the allowed tolerance for BGP traffic flow while comparing for pass or fail conditions.
func BGPTrafficTolerance(dut *ondatra.DUTDevice) int32 {
	return lookupDUTDeviations(dut).GetBgpToleranceValue()
}

// StaticProtocolName returns the name used for the static routing protocol.
func StaticProtocolName(dut *ondatra.DUTDevice) string {
	if spn := lookupDUTDeviations(dut).GetStaticProtocolName(); spn != "" {
		return spn
	}
	return "DEFAULT"
}

// UseVendorNativeACLConfig returns whether a device requires native model to configure ACL, specifically for RT-1.4.
func UseVendorNativeACLConfig(dut *ondatra.DUTDevice) bool {
	return lookupDUTDeviations(dut).GetUseVendorNativeAclConfig()
}

// SwitchChipIDUnsupported returns whether the device supports id leaf for SwitchChip components.
func SwitchChipIDUnsupported(dut *ondatra.DUTDevice) bool {
	return lookupDUTDeviations(dut).GetSwitchChipIdUnsupported()
}

// BackplaneFacingCapacityUnsupported returns whether the device supports backplane-facing-capacity leaves for some of the components.
func BackplaneFacingCapacityUnsupported(dut *ondatra.DUTDevice) bool {
	return lookupDUTDeviations(dut).GetBackplaneFacingCapacityUnsupported()
}

// SchedulerInputWeightLimit returns whether the device does not support weight above 100.
func SchedulerInputWeightLimit(dut *ondatra.DUTDevice) bool {
	return lookupDUTDeviations(dut).GetSchedulerInputWeightLimit()
}

// ECNProfileRequiredDefinition returns whether the device requires additional config for ECN.
func ECNProfileRequiredDefinition(dut *ondatra.DUTDevice) bool {
	return lookupDUTDeviations(dut).GetEcnProfileRequiredDefinition()
}

// ISISGlobalAuthenticationNotRequired returns true if ISIS Global authentication not required.
func ISISGlobalAuthenticationNotRequired(dut *ondatra.DUTDevice) bool {
	return lookupDUTDeviations(dut).GetIsisGlobalAuthenticationNotRequired()
}

// ISISExplicitLevelAuthenticationConfig returns true if ISIS Explicit Level Authentication configuration is required
func ISISExplicitLevelAuthenticationConfig(dut *ondatra.DUTDevice) bool {
	return lookupDUTDeviations(dut).GetIsisExplicitLevelAuthenticationConfig()
}

// ISISSingleTopologyRequired sets isis af ipv6 single topology on the device if value is true.
func ISISSingleTopologyRequired(dut *ondatra.DUTDevice) bool {
	return lookupDUTDeviations(dut).GetIsisSingleTopologyRequired()
}

// ISISMultiTopologyUnsupported returns if device skips isis multi-topology check.
func ISISMultiTopologyUnsupported(dut *ondatra.DUTDevice) bool {
	return lookupDUTDeviations(dut).GetIsisMultiTopologyUnsupported()
}

// ISISInterfaceLevel1DisableRequired returns if device should disable isis level1 under interface mode.
func ISISInterfaceLevel1DisableRequired(dut *ondatra.DUTDevice) bool {
	return lookupDUTDeviations(dut).GetIsisInterfaceLevel1DisableRequired()
}

// MissingIsisInterfaceAfiSafiEnable returns if device should set and validate isis interface address family enable.
// Default is validate isis address family enable at global mode.
func MissingIsisInterfaceAfiSafiEnable(dut *ondatra.DUTDevice) bool {
	return lookupDUTDeviations(dut).GetMissingIsisInterfaceAfiSafiEnable()
}

// Ipv6DiscardedPktsUnsupported returns whether the device supports interface ipv6 discarded packet stats.
func Ipv6DiscardedPktsUnsupported(dut *ondatra.DUTDevice) bool {
	return lookupDUTDeviations(dut).GetIpv6DiscardedPktsUnsupported()
}

// LinkQualWaitAfterDeleteRequired returns whether the device requires additional time to complete post delete link qualification cleanup.
func LinkQualWaitAfterDeleteRequired(dut *ondatra.DUTDevice) bool {
	return lookupDUTDeviations(dut).GetLinkQualWaitAfterDeleteRequired()
}

// StatePathsUnsupported returns whether the device supports following state paths
func StatePathsUnsupported(dut *ondatra.DUTDevice) bool {
	return lookupDUTDeviations(dut).GetStatePathUnsupported()
}

// DropWeightLeavesUnsupported returns whether the device supports drop and weight leaves under queue management profile.
func DropWeightLeavesUnsupported(dut *ondatra.DUTDevice) bool {
	return lookupDUTDeviations(dut).GetDropWeightLeavesUnsupported()
}

// SwVersionUnsupported returns true if the device does not support reporting software version according to the requirements in gNMI-1.10.
func SwVersionUnsupported(dut *ondatra.DUTDevice) bool {
	return lookupDUTDeviations(dut).GetSwVersionUnsupported()
}

// HierarchicalWeightResolutionTolerance returns the allowed tolerance for BGP traffic flow while comparing for pass or fail conditions.
// Default minimum value is 0.2. Anything less than 0.2 will be set to 0.2.
func HierarchicalWeightResolutionTolerance(dut *ondatra.DUTDevice) float64 {
	hwrt := lookupDUTDeviations(dut).GetHierarchicalWeightResolutionTolerance()
	if minHWRT := 0.2; hwrt < minHWRT {
		return minHWRT
	}
	return hwrt
}

// InterfaceEnabled returns if device requires interface enabled leaf booleans to be explicitly set to true.
func InterfaceEnabled(dut *ondatra.DUTDevice) bool {
	return lookupDUTDeviations(dut).GetInterfaceEnabled()
}

// InterfaceCountersFromContainer returns if the device only supports querying counters from the state container, not from individual counter leaves.
func InterfaceCountersFromContainer(dut *ondatra.DUTDevice) bool {
	return lookupDUTDeviations(dut).GetInterfaceCountersFromContainer()
}

// IPv4MissingEnabled returns if device does not support interface/ipv4/enabled.
func IPv4MissingEnabled(dut *ondatra.DUTDevice) bool {
	return lookupDUTDeviations(dut).GetIpv4MissingEnabled()
}

// IPNeighborMissing returns true if the device does not support interface/ipv4(6)/neighbor,
// so test can suppress the related check for interface/ipv4(6)/neighbor.
func IPNeighborMissing(dut *ondatra.DUTDevice) bool {
	return lookupDUTDeviations(dut).GetIpNeighborMissing()
}

// GRIBIRIBAckOnly returns if device only supports RIB ack, so tests that normally expect FIB_ACK will allow just RIB_ACK.
// Full gRIBI compliant devices should pass both with and without this deviation.
func GRIBIRIBAckOnly(dut *ondatra.DUTDevice) bool {
	return lookupDUTDeviations(dut).GetGribiRibackOnly()
}

// MissingValueForDefaults returns if device returns no value for some OpenConfig paths if the operational value equals the default.
func MissingValueForDefaults(dut *ondatra.DUTDevice) bool {
	return lookupDUTDeviations(dut).GetMissingValueForDefaults()
}

// TraceRouteL4ProtocolUDP returns if device only support UDP as l4 protocol for traceroute.
// Default value is false.
func TraceRouteL4ProtocolUDP(dut *ondatra.DUTDevice) bool {
	return lookupDUTDeviations(dut).GetTracerouteL4ProtocolUdp()
}

// LLDPInterfaceConfigOverrideGlobal returns if LLDP interface config should override the global config,
// expect neighbours are seen when lldp is disabled globally but enabled on interface
func LLDPInterfaceConfigOverrideGlobal(dut *ondatra.DUTDevice) bool {
	return lookupDUTDeviations(dut).GetLldpInterfaceConfigOverrideGlobal()
}

// SubinterfacePacketCountersMissing returns if device is missing subinterface packet counters for IPv4/IPv6,
// so the test will skip checking them.
// Full OpenConfig compliant devices should pass both with and without this deviation.
func SubinterfacePacketCountersMissing(dut *ondatra.DUTDevice) bool {
	return lookupDUTDeviations(dut).GetSubinterfacePacketCountersMissing()
}

// MissingPrePolicyReceivedRoutes returns if device does not support bgp/neighbors/neighbor/afi-safis/afi-safi/state/prefixes/received-pre-policy.
// Fully-compliant devices should pass with and without this deviation.
func MissingPrePolicyReceivedRoutes(dut *ondatra.DUTDevice) bool {
	return lookupDUTDeviations(dut).GetPrepolicyReceivedRoutes()
}

// DeprecatedVlanID returns if device requires using the deprecated openconfig-vlan:vlan/config/vlan-id or openconfig-vlan:vlan/state/vlan-id leaves.
func DeprecatedVlanID(dut *ondatra.DUTDevice) bool {
	return lookupDUTDeviations(dut).GetDeprecatedVlanId()
}

// OSActivateNoReboot returns if device requires separate reboot to activate OS.
func OSActivateNoReboot(dut *ondatra.DUTDevice) bool {
	return lookupDUTDeviations(dut).GetOsactivateNoreboot()
}

// ConnectRetry returns if /bgp/neighbors/neighbor/timers/config/connect-retry is not supported.
func ConnectRetry(dut *ondatra.DUTDevice) bool {
	return lookupDUTDeviations(dut).GetConnectRetry()
}

// InstallOSForStandbyRP returns if device requires OS installation on standby RP as well as active RP.
func InstallOSForStandbyRP(dut *ondatra.DUTDevice) bool {
	return lookupDUTDeviations(dut).GetOsinstallForStandbyRp()
}

// GNOIStatusWithEmptySubcomponent returns if the response of gNOI reboot status is a single value (not a list),
// the device requires explict component path to account for a situation when there is more than one active reboot requests.
func GNOIStatusWithEmptySubcomponent(dut *ondatra.DUTDevice) bool {
	return lookupDUTDeviations(dut).GetGnoiStatusEmptySubcomponent()
}

// NetworkInstanceTableDeletionRequired returns if device requires explicit deletion of network-instance table.
func NetworkInstanceTableDeletionRequired(dut *ondatra.DUTDevice) bool {
	return lookupDUTDeviations(dut).GetNetworkInstanceTableDeletionRequired()
}

// ExplicitPortSpeed returns if device requires port-speed to be set because its default value may not be usable.
// Fully compliant devices selects the highest speed available based on negotiation.
func ExplicitPortSpeed(dut *ondatra.DUTDevice) bool {
	return lookupDUTDeviations(dut).GetExplicitPortSpeed()
}

// ExplicitInterfaceInDefaultVRF returns if device requires explicit attachment of an interface or subinterface to the default network instance.
// OpenConfig expects an unattached interface or subinterface to be implicitly part of the default network instance.
// Fully-compliant devices should pass with and without this deviation.
func ExplicitInterfaceInDefaultVRF(dut *ondatra.DUTDevice) bool {
	return lookupDUTDeviations(dut).GetExplicitInterfaceInDefaultVrf()
}

// InterfaceConfigVRFBeforeAddress returns if vrf should be configured before IP address when configuring interface.
func InterfaceConfigVRFBeforeAddress(dut *ondatra.DUTDevice) bool {
	return lookupDUTDeviations(dut).GetInterfaceConfigVrfBeforeAddress()
}

// ExplicitInterfaceRefDefinition returns if device requires explicit interface ref configuration when applying features to interface.
func ExplicitInterfaceRefDefinition(dut *ondatra.DUTDevice) bool {
	return lookupDUTDeviations(dut).GetExplicitInterfaceRefDefinition()
}

// QOSDroppedOctets returns if device should skip checking QOS Dropped octets stats for interface.
func QOSDroppedOctets(dut *ondatra.DUTDevice) bool {
	return lookupDUTDeviations(dut).GetQosDroppedOctets()
}

// ExplicitGRIBIUnderNetworkInstance returns if device requires gribi-protocol to be enabled under network-instance.
func ExplicitGRIBIUnderNetworkInstance(dut *ondatra.DUTDevice) bool {
	return lookupDUTDeviations(dut).GetExplicitGribiUnderNetworkInstance()
}

// SkipBGPTestPasswordMismatch retuns if BGP TestPassword mismatch subtest should be skipped.
func SkipBGPTestPasswordMismatch(dut *ondatra.DUTDevice) bool {
	return lookupDUTDeviations(dut).GetSkipBgpTestPasswordMismatch()
}

// BGPMD5RequiresReset returns if device requires a BGP session reset to utilize a new MD5 key.
func BGPMD5RequiresReset(dut *ondatra.DUTDevice) bool {
	return lookupDUTDeviations(dut).GetBgpMd5RequiresReset()
}

// ExplicitIPv6EnableForGRIBI returns if device requires Ipv6 to be enabled on interface for gRIBI NH programmed with destination mac address.
func ExplicitIPv6EnableForGRIBI(dut *ondatra.DUTDevice) bool {
	return lookupDUTDeviations(dut).GetIpv6EnableForGribiNhDmac()
}

// ISISInstanceEnabledRequired returns if isis instance name string should be set on the device.
func ISISInstanceEnabledRequired(dut *ondatra.DUTDevice) bool {
	return lookupDUTDeviations(dut).GetIsisInstanceEnabledRequired()
}

// GNOISubcomponentPath returns if device currently uses component name instead of a full openconfig path.
func GNOISubcomponentPath(dut *ondatra.DUTDevice) bool {
	return lookupDUTDeviations(dut).GetGnoiSubcomponentPath()
}

// NoMixOfTaggedAndUntaggedSubinterfaces returns if device does not support a mix of tagged and untagged subinterfaces
func NoMixOfTaggedAndUntaggedSubinterfaces(dut *ondatra.DUTDevice) bool {
	return lookupDUTDeviations(dut).GetNoMixOfTaggedAndUntaggedSubinterfaces()
}

// DequeueDeleteNotCountedAsDrops returns if device dequeues and deletes the pkts after a while and those are not counted
// as drops
func DequeueDeleteNotCountedAsDrops(dut *ondatra.DUTDevice) bool {
	return lookupDUTDeviations(dut).GetDequeueDeleteNotCountedAsDrops()
}

// RoutePolicyUnderAFIUnsupported returns if Route-Policy under the AFI/SAFI is not supported
func RoutePolicyUnderAFIUnsupported(dut *ondatra.DUTDevice) bool {
	return lookupDUTDeviations(dut).GetRoutePolicyUnderAfiUnsupported()
}

// StorageComponentUnsupported returns if telemetry path /components/component/storage is not supported.
func StorageComponentUnsupported(dut *ondatra.DUTDevice) bool {
	return lookupDUTDeviations(dut).GetStorageComponentUnsupported()
}

// GNOIFabricComponentRebootUnsupported returns if device does not support use using gNOI to reboot the Fabric Component.
func GNOIFabricComponentRebootUnsupported(dut *ondatra.DUTDevice) bool {
	return lookupDUTDeviations(dut).GetGnoiFabricComponentRebootUnsupported()
}

// NtpNonDefaultVrfUnsupported returns true if the device does not support ntp nondefault vrf.
// Default value is false.
func NtpNonDefaultVrfUnsupported(dut *ondatra.DUTDevice) bool {
	return lookupDUTDeviations(dut).GetNtpNonDefaultVrfUnsupported()
}

// SkipPLQPacketsCountCheck returns if PLQ packets count check should be skipped.
// Default value is false.
func SkipPLQPacketsCountCheck(dut *ondatra.DUTDevice) bool {
	return lookupDUTDeviations(dut).GetSkipPlqPacketsCountCheck()
}

// SkipControllerCardPowerAdmin returns if power-admin-state config on controller card should be skipped.
// Default value is false.
func SkipControllerCardPowerAdmin(dut *ondatra.DUTDevice) bool {
	return lookupDUTDeviations(dut).GetSkipControllerCardPowerAdmin()
}

// QOSOctets returns if device should skip checking QOS octet stats for interface.
func QOSOctets(dut *ondatra.DUTDevice) bool {
	return lookupDUTDeviations(dut).GetQosOctets()
}

// ISISInterfaceAfiUnsupported returns true for devices that don't support configuring
// ISIS /afi-safi/af/config container.
func ISISInterfaceAfiUnsupported(dut *ondatra.DUTDevice) bool {
	return lookupDUTDeviations(dut).GetIsisInterfaceAfiUnsupported()
}

// P4RTModifyTableEntryUnsupported returns true for devices that don't support
// modify table entry operation in P4 Runtime.
func P4RTModifyTableEntryUnsupported(dut *ondatra.DUTDevice) bool {
	return lookupDUTDeviations(dut).GetP4RtModifyTableEntryUnsupported()
}

// OSComponentParentIsSupervisorOrLinecard returns true if parent of OS component is
// of type SUPERVISOR or LINECARD.
func OSComponentParentIsSupervisorOrLinecard(dut *ondatra.DUTDevice) bool {
	return lookupDUTDeviations(dut).GetOsComponentParentIsSupervisorOrLinecard()
}

// OSComponentParentIsChassis returns true if parent of OS component is of type CHASSIS.
func OSComponentParentIsChassis(dut *ondatra.DUTDevice) bool {
	return lookupDUTDeviations(dut).GetOsComponentParentIsChassis()
}

// SkipFabricCardPowerAdmin returns whether the device should skip the Platform Power Down Up for Fabric Card.
// Default value is false.
func SkipFabricCardPowerAdmin(dut *ondatra.DUTDevice) bool {
	return lookupDUTDeviations(dut).GetSkipFabricCardPowerAdmin()
}

// ISISRequireSameL1MetricWithL2Metric returns true for devices that require configuring
// the same ISIS Metrics for Level 1 when configuring Level 2 Metrics.
func ISISRequireSameL1MetricWithL2Metric(dut *ondatra.DUTDevice) bool {
	return lookupDUTDeviations(dut).GetIsisRequireSameL1MetricWithL2Metric()
}

// BGPSetMedRequiresEqualOspfSetMetric returns true for devices that require configuring
// the same OSPF setMetric when BGP SetMED is configured.
func BGPSetMedRequiresEqualOspfSetMetric(dut *ondatra.DUTDevice) bool {
	return lookupDUTDeviations(dut).GetBgpSetMedRequiresEqualOspfSetMetric()
}

// SetNativeUser creates a user and assigns role/rbac to that user via native model.
func SetNativeUser(dut *ondatra.DUTDevice) bool {
	return lookupDUTDeviations(dut).GetSetNativeUser()
}

// P4RTGdpRequiresDot1QSubinterface returns true for devices that require configuring
// subinterface with tagged vlan for p4rt packet in.
func P4RTGdpRequiresDot1QSubinterface(dut *ondatra.DUTDevice) bool {
	return lookupDUTDeviations(dut).GetP4RtGdpRequiresDot1QSubinterface()
}

// ISISLspLifetimeIntervalRequiresLspRefreshInterval returns true for devices that require
// configuring lspRefreshInterval ISIS timer when lspLifetimeInterval is configured.
func ISISLspLifetimeIntervalRequiresLspRefreshInterval(dut *ondatra.DUTDevice) bool {
	return lookupDUTDeviations(dut).GetIsisLspLifetimeIntervalRequiresLspRefreshInterval()
}

// LinecardCPUUtilizationUnsupported returns if the device does not support telemetry path
// /components/component/cpu/utilization/state/avg for linecards' CPU card.
// Default value is false.
func LinecardCPUUtilizationUnsupported(dut *ondatra.DUTDevice) bool {
	return lookupDUTDeviations(dut).GetLinecardCpuUtilizationUnsupported()
}

// ConsistentComponentNamesUnsupported returns if the device does not support consistent component names for GNOI and GNMI.
// Default value is false.
func ConsistentComponentNamesUnsupported(dut *ondatra.DUTDevice) bool {
	return lookupDUTDeviations(dut).GetConsistentComponentNamesUnsupported()
}

// ControllerCardCPUUtilizationUnsupported returns if the device does not support telemetry path
// /components/component/cpu/utilization/state/avg for controller cards' CPU card.
// Default value is false.
func ControllerCardCPUUtilizationUnsupported(dut *ondatra.DUTDevice) bool {
	return lookupDUTDeviations(dut).GetControllerCardCpuUtilizationUnsupported()
}

// FabricDropCounterUnsupported returns if the device does not support counter for fabric block lost packets.
// Default value is false.
func FabricDropCounterUnsupported(dut *ondatra.DUTDevice) bool {
	return lookupDUTDeviations(dut).GetFabricDropCounterUnsupported()
}

// LinecardMemoryUtilizationUnsupported returns if the device does not support memory utilization related leaves for linecard components.
// Default value is false.
func LinecardMemoryUtilizationUnsupported(dut *ondatra.DUTDevice) bool {
	return lookupDUTDeviations(dut).GetLinecardMemoryUtilizationUnsupported()
}

// QOSVoqDropCounterUnsupported returns if the device does not support telemetry path
// /qos/interfaces/interface/input/virtual-output-queues/voq-interface/queues/queue/state/dropped-pkts.
// Default value is false.
func QOSVoqDropCounterUnsupported(dut *ondatra.DUTDevice) bool {
	return lookupDUTDeviations(dut).GetQosVoqDropCounterUnsupported()
}

// ISISTimersCsnpIntervalUnsupported returns true for devices that do not support
// configuring csnp-interval timer for ISIS.
func ISISTimersCsnpIntervalUnsupported(dut *ondatra.DUTDevice) bool {
	return lookupDUTDeviations(dut).GetIsisTimersCsnpIntervalUnsupported()
}

// ISISCounterManualAddressDropFromAreasUnsupported returns true for devices that do not
// support telemetry for isis system-level-counter manual-address-drop-from-areas.
func ISISCounterManualAddressDropFromAreasUnsupported(dut *ondatra.DUTDevice) bool {
	return lookupDUTDeviations(dut).GetIsisCounterManualAddressDropFromAreasUnsupported()
}

// ISISCounterPartChangesUnsupported returns true for devices that do not
// support telemetry for isis system-level-counter part-changes.
func ISISCounterPartChangesUnsupported(dut *ondatra.DUTDevice) bool {
	return lookupDUTDeviations(dut).GetIsisCounterPartChangesUnsupported()
}

// GRIBISkipFIBFailedTrafficForwardingCheck returns true for devices that do not
// support fib forwarding for fib failed routes.
func GRIBISkipFIBFailedTrafficForwardingCheck(dut *ondatra.DUTDevice) bool {
	return lookupDUTDeviations(dut).GetSkipFibFailedTrafficForwardingCheck()
}

// SkipTCPNegotiatedMSSCheck returns true for devices that do not
// support telemetry to check negotiated tcp mss value.
func SkipTCPNegotiatedMSSCheck(dut *ondatra.DUTDevice) bool {
	return lookupDUTDeviations(dut).GetSkipTcpNegotiatedMssCheck()
}

// TransceiverThresholdsUnsupported returns true if the device does not support threshold container under /components/component/transceiver.
// Default value is false.
func TransceiverThresholdsUnsupported(dut *ondatra.DUTDevice) bool {
	return lookupDUTDeviations(dut).GetTransceiverThresholdsUnsupported()
}

// InterfaceLoopbackModeRawGnmi returns true if interface loopback mode needs to be updated using raw gnmi API due to server version.
// Default value is false.
func InterfaceLoopbackModeRawGnmi(dut *ondatra.DUTDevice) bool {
	return lookupDUTDeviations(dut).GetInterfaceLoopbackModeRawGnmi()
}

// ISISLspMetadataLeafsUnsupported returns true for devices that don't support ISIS-Lsp
// metadata paths: checksum, sequence-number, remaining-lifetime.
func ISISLspMetadataLeafsUnsupported(dut *ondatra.DUTDevice) bool {
	return lookupDUTDeviations(dut).GetIsisLspMetadataLeafsUnsupported()
}

// QOSQueueRequiresID returns if device should configure QOS queue along with queue-id
func QOSQueueRequiresID(dut *ondatra.DUTDevice) bool {
	return lookupDUTDeviations(dut).GetQosQueueRequiresId()
}

// BgpLlgrOcUndefined returns true if device should does not support OC path to disable BGP LLGR.
func BgpLlgrOcUndefined(dut *ondatra.DUTDevice) bool {
	return lookupDUTDeviations(dut).GetBgpLlgrOcUndefined()
}

// QOSBufferAllocationConfigRequired returns if device should configure QOS buffer-allocation-profile
func QOSBufferAllocationConfigRequired(dut *ondatra.DUTDevice) bool {
	return lookupDUTDeviations(dut).GetQosBufferAllocationConfigRequired()
}

// BGPGlobalExtendedNextHopEncodingUnsupported returns true for devices that do not support configuring
// BGP ExtendedNextHopEncoding at thee global level.
func BGPGlobalExtendedNextHopEncodingUnsupported(dut *ondatra.DUTDevice) bool {
	return lookupDUTDeviations(dut).GetBgpGlobalExtendedNextHopEncodingUnsupported()
}

// TunnelStatePathUnsupported returns true for devices that require configuring
// /interfaces/interface/state/counters/in-pkts, in-octets,out-pkts, out-octetsis not supported.
func TunnelStatePathUnsupported(dut *ondatra.DUTDevice) bool {
	return lookupDUTDeviations(dut).GetTunnelStatePathUnsupported()
}

// TunnelConfigPathUnsupported returns true for devices that require configuring
// Tunnel source-address destination-address, encapsulation type are not supported in OC
func TunnelConfigPathUnsupported(dut *ondatra.DUTDevice) bool {
	return lookupDUTDeviations(dut).GetTunnelConfigPathUnsupported()
}

<<<<<<< HEAD
// ISISLevelEnabled returns true if device requires to enable under isis level leaf.
func ISISLevelEnabled(dut *ondatra.DUTDevice) bool {
	return lookupDUTDeviations(dut).GetIsisLevelEnabled()
}

// BGPRibOcPathUnsupported returns true if BGP RIB OC telemetry path is not supported.
func BGPRibOcPathUnsupported(dut *ondatra.DUTDevice) bool {
	return lookupDUTDeviations(dut).GetBgpRibOcPathUnsupported()
=======
// EcnSameMinMaxThresholdUnsupported returns true for devices that don't support the same minimum and maximum threshold values
// CISCO: minimum and maximum threshold values are not the same, the difference between minimum and maximum threshold value should be 6144.
func EcnSameMinMaxThresholdUnsupported(dut *ondatra.DUTDevice) bool {
	return lookupDUTDeviations(dut).GetEcnSameMinMaxThresholdUnsupported()
}

// QosSchedulerConfigRequired returns if device should configure QOS buffer-allocation-profile
func QosSchedulerConfigRequired(dut *ondatra.DUTDevice) bool {
	return lookupDUTDeviations(dut).GetQosSchedulerConfigRequired()
}

// QosSetWeightConfigUnsupported returns whether the device does not support set weight leaves under qos ecn.
func QosSetWeightConfigUnsupported(dut *ondatra.DUTDevice) bool {
	return lookupDUTDeviations(dut).GetQosSetWeightConfigUnsupported()
}

// QosGetStatePathUnsupported returns whether the device does not support get state leaves under qos.
func QosGetStatePathUnsupported(dut *ondatra.DUTDevice) bool {
	return lookupDUTDeviations(dut).GetQosGetStatePathUnsupported()
>>>>>>> 94bf55f8
}<|MERGE_RESOLUTION|>--- conflicted
+++ resolved
@@ -649,7 +649,6 @@
 	return lookupDUTDeviations(dut).GetTunnelConfigPathUnsupported()
 }
 
-<<<<<<< HEAD
 // ISISLevelEnabled returns true if device requires to enable under isis level leaf.
 func ISISLevelEnabled(dut *ondatra.DUTDevice) bool {
 	return lookupDUTDeviations(dut).GetIsisLevelEnabled()
@@ -658,7 +657,8 @@
 // BGPRibOcPathUnsupported returns true if BGP RIB OC telemetry path is not supported.
 func BGPRibOcPathUnsupported(dut *ondatra.DUTDevice) bool {
 	return lookupDUTDeviations(dut).GetBgpRibOcPathUnsupported()
-=======
+}
+
 // EcnSameMinMaxThresholdUnsupported returns true for devices that don't support the same minimum and maximum threshold values
 // CISCO: minimum and maximum threshold values are not the same, the difference between minimum and maximum threshold value should be 6144.
 func EcnSameMinMaxThresholdUnsupported(dut *ondatra.DUTDevice) bool {
@@ -678,5 +678,4 @@
 // QosGetStatePathUnsupported returns whether the device does not support get state leaves under qos.
 func QosGetStatePathUnsupported(dut *ondatra.DUTDevice) bool {
 	return lookupDUTDeviations(dut).GetQosGetStatePathUnsupported()
->>>>>>> 94bf55f8
 }