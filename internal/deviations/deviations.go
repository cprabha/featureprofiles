// Copyright 2022 Google LLC
//
// Licensed under the Apache License, Version 2.0 (the "License");
// you may not use this file except in compliance with the License.
// You may obtain a copy of the License at
//
//      http://www.apache.org/licenses/LICENSE-2.0
//
// Unless required by applicable law or agreed to in writing, software
// distributed under the License is distributed on an "AS IS" BASIS,
// WITHOUT WARRANTIES OR CONDITIONS OF ANY KIND, either express or implied.
// See the License for the specific language governing permissions and
// limitations under the License.

// Package deviations defines the arguments to enable temporary workarounds for the
// featureprofiles test suite using command line flags.
//
// If we consider device compliance level in tiers:
//
//   - Tier 0: Full OpenConfig compliance.  The device can do everything specified by
//     OpenConfig.
//   - Tier 1: Test plan compliance.  The device can pass a test without deviation, which
//     means it satisfies the test requirements.  This is the target compliance tier for
//     featureprofiles tests.
//   - Tier 2: Deviated test plan compliance.  The device can pass a test with deviation.
//
// Deviations typically work by reducing testing requirements or by changing the way the
// configuration is done.  However, the targeted compliance tier is always without
// deviation.
//
// Requirements for deviations:
//
//   - Deviations may only use OpenConfig compliant behavior.
//   - Deviations should be small in scope, typically affecting one subtest, one
//     OpenConfig path or small OpenConfig subtree.
//
// If a device could not pass without deviation, that is considered non-compliant
// behavior.  Ideally, a device should pass both with and without a deviation which means
// the deviation could be safely removed.  However, when the OpenConfig model allows the
// device to reject the deviated case even if it is compliant, then this should be
// explained on a case-by-case basis.
//
// To add, remove and enable deviations follow the guidelines at deviations/README.md
package deviations

import (
	"fmt"
	"regexp"

	log "github.com/golang/glog"
	"github.com/openconfig/featureprofiles/internal/metadata"

	mpb "github.com/openconfig/featureprofiles/proto/metadata_go_proto"
	"github.com/openconfig/ondatra"
)

func lookupDeviations(dvc *ondatra.Device) (*mpb.Metadata_PlatformExceptions, error) {
	var matchedPlatformException *mpb.Metadata_PlatformExceptions

	for _, platformExceptions := range metadata.Get().GetPlatformExceptions() {
		if platformExceptions.GetPlatform().GetVendor().String() == "" {
			return nil, fmt.Errorf("vendor should be specified in textproto %v", platformExceptions)
		}

		if dvc.Vendor().String() != platformExceptions.GetPlatform().GetVendor().String() {
			continue
		}

		// If hardware_model_regex is set and does not match, continue
		if hardwareModelRegex := platformExceptions.GetPlatform().GetHardwareModelRegex(); hardwareModelRegex != "" {
			matchHw, errHw := regexp.MatchString(hardwareModelRegex, dvc.Model())
			if errHw != nil {
				return nil, fmt.Errorf("error with regex match %v", errHw)
			}
			if !matchHw {
				continue
			}
		}

		// If software_version_regex is set and does not match, continue
		if softwareVersionRegex := platformExceptions.GetPlatform().GetSoftwareVersionRegex(); softwareVersionRegex != "" {
			matchSw, errSw := regexp.MatchString(softwareVersionRegex, dvc.Version())
			if errSw != nil {
				return nil, fmt.Errorf("error with regex match %v", errSw)
			}
			if !matchSw {
				continue
			}
		}

		if matchedPlatformException != nil {
			return nil, fmt.Errorf("cannot have more than one match within platform_exceptions fields %v and %v", matchedPlatformException, platformExceptions)
		}
		matchedPlatformException = platformExceptions
	}
	return matchedPlatformException, nil
}

func mustLookupDeviations(dvc *ondatra.Device) *mpb.Metadata_Deviations {
	platformExceptions, err := lookupDeviations(dvc)
	if err != nil {
		log.Exitf("Error looking up deviations: %v", err)
	}
	if platformExceptions == nil {
		log.Infof("Did not match any platform_exception %v, returning default values", metadata.Get().GetPlatformExceptions())
		return &mpb.Metadata_Deviations{}
	}
	return platformExceptions.GetDeviations()
}

func lookupDUTDeviations(dut *ondatra.DUTDevice) *mpb.Metadata_Deviations {
	return mustLookupDeviations(dut.Device)
}

func lookupATEDeviations(ate *ondatra.ATEDevice) *mpb.Metadata_Deviations {
	return mustLookupDeviations(ate.Device)
}

// BannerDelimiter returns if device requires the banner to have a delimiter character.
// Full OpenConfig compliant devices should work without delimiter.
func BannerDelimiter(dut *ondatra.DUTDevice) string {
	return lookupDUTDeviations(dut).GetBannerDelimiter()
}

// OmitL2MTU returns if device does not support setting the L2 MTU.
func OmitL2MTU(dut *ondatra.DUTDevice) bool {
	return lookupDUTDeviations(dut).GetOmitL2Mtu()
}

// GRIBIMACOverrideStaticARPStaticRoute returns whether the device needs to configure Static ARP + Static Route to override setting MAC address in Next Hop.
func GRIBIMACOverrideStaticARPStaticRoute(dut *ondatra.DUTDevice) bool {
	return lookupDUTDeviations(dut).GetGribiMacOverrideStaticArpStaticRoute()
}

// AggregateAtomicUpdate returns if device requires that aggregate Port-Channel and its members be defined in a single gNMI Update transaction at /interfaces,
// Otherwise lag-type will be dropped, and no member can be added to the aggregate.
// Full OpenConfig compliant devices should pass both with and without this deviation.
func AggregateAtomicUpdate(dut *ondatra.DUTDevice) bool {
	return lookupDUTDeviations(dut).GetAggregateAtomicUpdate()
}

// DefaultNetworkInstance returns the name used for the default network instance for VRF.
func DefaultNetworkInstance(dut *ondatra.DUTDevice) string {
	if dni := lookupDUTDeviations(dut).GetDefaultNetworkInstance(); dni != "" {
		return dni
	}
	return "DEFAULT"
}

// ISISRestartSuppressUnsupported returns whether the device should skip isis restart-suppress check.
func ISISRestartSuppressUnsupported(dut *ondatra.DUTDevice) bool {
	return lookupDUTDeviations(dut).GetIsisRestartSuppressUnsupported()
}

// MissingBgpLastNotificationErrorCode returns whether the last-notification-error-code leaf is missing in bgp.
func MissingBgpLastNotificationErrorCode(dut *ondatra.DUTDevice) bool {
	return lookupDUTDeviations(dut).GetMissingBgpLastNotificationErrorCode()
}

// GRIBIMACOverrideWithStaticARP returns whether for a gRIBI IPv4 route the device does not support a mac-address only next-hop-entry.
func GRIBIMACOverrideWithStaticARP(dut *ondatra.DUTDevice) bool {
	return lookupDUTDeviations(dut).GetGribiMacOverrideWithStaticArp()
}

// CLITakesPrecedenceOverOC returns whether config pushed through origin CLI takes precedence over config pushed through origin OC.
func CLITakesPrecedenceOverOC(dut *ondatra.DUTDevice) bool {
	return lookupDUTDeviations(dut).GetCliTakesPrecedenceOverOc()
}

// BGPTrafficTolerance returns the allowed tolerance for BGP traffic flow while comparing for pass or fail conditions.
func BGPTrafficTolerance(dut *ondatra.DUTDevice) int32 {
	return lookupDUTDeviations(dut).GetBgpToleranceValue()
}

// StaticProtocolName returns the name used for the static routing protocol.
func StaticProtocolName(dut *ondatra.DUTDevice) string {
	if spn := lookupDUTDeviations(dut).GetStaticProtocolName(); spn != "" {
		return spn
	}
	return "DEFAULT"
}

// SwitchChipIDUnsupported returns whether the device supports id leaf for SwitchChip components.
func SwitchChipIDUnsupported(dut *ondatra.DUTDevice) bool {
	return lookupDUTDeviations(dut).GetSwitchChipIdUnsupported()
}

// BackplaneFacingCapacityUnsupported returns whether the device supports backplane-facing-capacity leaves for some components.
func BackplaneFacingCapacityUnsupported(dut *ondatra.DUTDevice) bool {
	return lookupDUTDeviations(dut).GetBackplaneFacingCapacityUnsupported()
}

// SchedulerInputWeightLimit returns whether the device does not support weight above 100.
func SchedulerInputWeightLimit(dut *ondatra.DUTDevice) bool {
	return lookupDUTDeviations(dut).GetSchedulerInputWeightLimit()
}

// ECNProfileRequiredDefinition returns whether the device requires additional config for ECN.
func ECNProfileRequiredDefinition(dut *ondatra.DUTDevice) bool {
	return lookupDUTDeviations(dut).GetEcnProfileRequiredDefinition()
}

// ISISGlobalAuthenticationNotRequired returns true if ISIS Global authentication not required.
func ISISGlobalAuthenticationNotRequired(dut *ondatra.DUTDevice) bool {
	return lookupDUTDeviations(dut).GetIsisGlobalAuthenticationNotRequired()
}

// ISISExplicitLevelAuthenticationConfig returns true if ISIS Explicit Level Authentication configuration is required
func ISISExplicitLevelAuthenticationConfig(dut *ondatra.DUTDevice) bool {
	return lookupDUTDeviations(dut).GetIsisExplicitLevelAuthenticationConfig()
}

// ISISSingleTopologyRequired sets isis af ipv6 single topology on the device if value is true.
func ISISSingleTopologyRequired(dut *ondatra.DUTDevice) bool {
	return lookupDUTDeviations(dut).GetIsisSingleTopologyRequired()
}

// ISISMultiTopologyUnsupported returns if device skips isis multi-topology check.
func ISISMultiTopologyUnsupported(dut *ondatra.DUTDevice) bool {
	return lookupDUTDeviations(dut).GetIsisMultiTopologyUnsupported()
}

// ISISInterfaceLevel1DisableRequired returns if device should disable isis level1 under interface mode.
func ISISInterfaceLevel1DisableRequired(dut *ondatra.DUTDevice) bool {
	return lookupDUTDeviations(dut).GetIsisInterfaceLevel1DisableRequired()
}

// MissingIsisInterfaceAfiSafiEnable returns if device should set and validate isis interface address family enable.
// Default is validate isis address family enable at global mode.
func MissingIsisInterfaceAfiSafiEnable(dut *ondatra.DUTDevice) bool {
	return lookupDUTDeviations(dut).GetMissingIsisInterfaceAfiSafiEnable()
}

// Ipv6DiscardedPktsUnsupported returns whether the device supports interface ipv6 discarded packet stats.
func Ipv6DiscardedPktsUnsupported(dut *ondatra.DUTDevice) bool {
	return lookupDUTDeviations(dut).GetIpv6DiscardedPktsUnsupported()
}

// LinkQualWaitAfterDeleteRequired returns whether the device requires additional time to complete post delete link qualification cleanup.
func LinkQualWaitAfterDeleteRequired(dut *ondatra.DUTDevice) bool {
	return lookupDUTDeviations(dut).GetLinkQualWaitAfterDeleteRequired()
}

// StatePathsUnsupported returns whether the device supports following state paths
func StatePathsUnsupported(dut *ondatra.DUTDevice) bool {
	return lookupDUTDeviations(dut).GetStatePathUnsupported()
}

// DropWeightLeavesUnsupported returns whether the device supports drop and weight leaves under queue management profile.
func DropWeightLeavesUnsupported(dut *ondatra.DUTDevice) bool {
	return lookupDUTDeviations(dut).GetDropWeightLeavesUnsupported()
}

// SwVersionUnsupported returns true if the device does not support reporting software version according to the requirements in gNMI-1.10.
func SwVersionUnsupported(dut *ondatra.DUTDevice) bool {
	return lookupDUTDeviations(dut).GetSwVersionUnsupported()
}

// HierarchicalWeightResolutionTolerance returns the allowed tolerance for BGP traffic flow while comparing for pass or fail conditions.
// Default minimum value is 0.2. Anything less than 0.2 will be set to 0.2.
func HierarchicalWeightResolutionTolerance(dut *ondatra.DUTDevice) float64 {
	hwrt := lookupDUTDeviations(dut).GetHierarchicalWeightResolutionTolerance()
	if minHWRT := 0.2; hwrt < minHWRT {
		return minHWRT
	}
	return hwrt
}

// InterfaceEnabled returns if device requires interface enabled leaf booleans to be explicitly set to true.
func InterfaceEnabled(dut *ondatra.DUTDevice) bool {
	return lookupDUTDeviations(dut).GetInterfaceEnabled()
}

// InterfaceCountersFromContainer returns if the device only supports querying counters from the state container, not from individual counter leaves.
func InterfaceCountersFromContainer(dut *ondatra.DUTDevice) bool {
	return lookupDUTDeviations(dut).GetInterfaceCountersFromContainer()
}

// IPv4MissingEnabled returns if device does not support interface/ipv4/enabled.
func IPv4MissingEnabled(dut *ondatra.DUTDevice) bool {
	return lookupDUTDeviations(dut).GetIpv4MissingEnabled()
}

// IPNeighborMissing returns true if the device does not support interface/ipv4(6)/neighbor,
// so test can suppress the related check for interface/ipv4(6)/neighbor.
func IPNeighborMissing(dut *ondatra.DUTDevice) bool {
	return lookupDUTDeviations(dut).GetIpNeighborMissing()
}

// GRIBIRIBAckOnly returns if device only supports RIB ack, so tests that normally expect FIB_ACK will allow just RIB_ACK.
// Full gRIBI compliant devices should pass both with and without this deviation.
func GRIBIRIBAckOnly(dut *ondatra.DUTDevice) bool {
	return lookupDUTDeviations(dut).GetGribiRibackOnly()
}

// MissingValueForDefaults returns if device returns no value for some OpenConfig paths if the operational value equals the default.
func MissingValueForDefaults(dut *ondatra.DUTDevice) bool {
	return lookupDUTDeviations(dut).GetMissingValueForDefaults()
}

// TraceRouteL4ProtocolUDP returns if device only support UDP as l4 protocol for traceroute.
// Default value is false.
func TraceRouteL4ProtocolUDP(dut *ondatra.DUTDevice) bool {
	return lookupDUTDeviations(dut).GetTracerouteL4ProtocolUdp()
}

// LLDPInterfaceConfigOverrideGlobal returns if LLDP interface config should override the global config,
// expect neighbours are seen when lldp is disabled globally but enabled on interface
func LLDPInterfaceConfigOverrideGlobal(dut *ondatra.DUTDevice) bool {
	return lookupDUTDeviations(dut).GetLldpInterfaceConfigOverrideGlobal()
}

// SubinterfacePacketCountersMissing returns if device is missing subinterface packet counters for IPv4/IPv6,
// so the test will skip checking them.
// Full OpenConfig compliant devices should pass both with and without this deviation.
func SubinterfacePacketCountersMissing(dut *ondatra.DUTDevice) bool {
	return lookupDUTDeviations(dut).GetSubinterfacePacketCountersMissing()
}

// MissingPrePolicyReceivedRoutes returns if device does not support bgp/neighbors/neighbor/afi-safis/afi-safi/state/prefixes/received-pre-policy.
// Fully-compliant devices should pass with and without this deviation.
func MissingPrePolicyReceivedRoutes(dut *ondatra.DUTDevice) bool {
	return lookupDUTDeviations(dut).GetPrepolicyReceivedRoutes()
}

// DeprecatedVlanID returns if device requires using the deprecated openconfig-vlan:vlan/config/vlan-id or openconfig-vlan:vlan/state/vlan-id leaves.
func DeprecatedVlanID(dut *ondatra.DUTDevice) bool {
	return lookupDUTDeviations(dut).GetDeprecatedVlanId()
}

// OSActivateNoReboot returns if device requires separate reboot to activate OS.
func OSActivateNoReboot(dut *ondatra.DUTDevice) bool {
	return lookupDUTDeviations(dut).GetOsactivateNoreboot()
}

// ConnectRetry returns if /bgp/neighbors/neighbor/timers/config/connect-retry is not supported.
func ConnectRetry(dut *ondatra.DUTDevice) bool {
	return lookupDUTDeviations(dut).GetConnectRetry()
}

// InstallOSForStandbyRP returns if device requires OS installation on standby RP as well as active RP.
func InstallOSForStandbyRP(dut *ondatra.DUTDevice) bool {
	return lookupDUTDeviations(dut).GetOsinstallForStandbyRp()
}

// GNOIStatusWithEmptySubcomponent returns if the response of gNOI reboot status is a single value (not a list),
// the device requires explicit component path to account for a situation when there is more than one active reboot requests.
func GNOIStatusWithEmptySubcomponent(dut *ondatra.DUTDevice) bool {
	return lookupDUTDeviations(dut).GetGnoiStatusEmptySubcomponent()
}

// NetworkInstanceTableDeletionRequired returns if device requires explicit deletion of network-instance table.
func NetworkInstanceTableDeletionRequired(dut *ondatra.DUTDevice) bool {
	return lookupDUTDeviations(dut).GetNetworkInstanceTableDeletionRequired()
}

// ExplicitPortSpeed returns if device requires port-speed to be set because its default value may not be usable.
// Fully compliant devices selects the highest speed available based on negotiation.
func ExplicitPortSpeed(dut *ondatra.DUTDevice) bool {
	return lookupDUTDeviations(dut).GetExplicitPortSpeed()
}

// ExplicitInterfaceInDefaultVRF returns if device requires explicit attachment of an interface or subinterface to the default network instance.
// OpenConfig expects an unattached interface or subinterface to be implicitly part of the default network instance.
// Fully-compliant devices should pass with and without this deviation.
func ExplicitInterfaceInDefaultVRF(dut *ondatra.DUTDevice) bool {
	return lookupDUTDeviations(dut).GetExplicitInterfaceInDefaultVrf()
}

// RibWecmp returns if device requires CLI knob to enable wecmp feature.
func RibWecmp(dut *ondatra.DUTDevice) bool {
	return lookupDUTDeviations(dut).GetRibWecmp()
}

// InterfaceConfigVRFBeforeAddress returns if vrf should be configured before IP address when configuring interface.
func InterfaceConfigVRFBeforeAddress(dut *ondatra.DUTDevice) bool {
	return lookupDUTDeviations(dut).GetInterfaceConfigVrfBeforeAddress()
}

// ExplicitInterfaceRefDefinition returns if device requires explicit interface ref configuration when applying features to interface.
func ExplicitInterfaceRefDefinition(dut *ondatra.DUTDevice) bool {
	return lookupDUTDeviations(dut).GetExplicitInterfaceRefDefinition()
}

// QOSDroppedOctets returns if device should skip checking QOS Dropped octets stats for interface.
func QOSDroppedOctets(dut *ondatra.DUTDevice) bool {
	return lookupDUTDeviations(dut).GetQosDroppedOctets()
}

// BGPMD5RequiresReset returns if device requires a BGP session reset to utilize a new MD5 key.
func BGPMD5RequiresReset(dut *ondatra.DUTDevice) bool {
	return lookupDUTDeviations(dut).GetBgpMd5RequiresReset()
}

// ExplicitIPv6EnableForGRIBI returns if device requires Ipv6 to be enabled on interface for gRIBI NH programmed with destination mac address.
func ExplicitIPv6EnableForGRIBI(dut *ondatra.DUTDevice) bool {
	return lookupDUTDeviations(dut).GetIpv6EnableForGribiNhDmac()
}

// ISISInstanceEnabledRequired returns if isis instance name string should be set on the device.
func ISISInstanceEnabledRequired(dut *ondatra.DUTDevice) bool {
	return lookupDUTDeviations(dut).GetIsisInstanceEnabledRequired()
}

// GNOISubcomponentPath returns if device currently uses component name instead of a full openconfig path.
func GNOISubcomponentPath(dut *ondatra.DUTDevice) bool {
	return lookupDUTDeviations(dut).GetGnoiSubcomponentPath()
}

// NoMixOfTaggedAndUntaggedSubinterfaces returns if device does not support a mix of tagged and untagged subinterfaces
func NoMixOfTaggedAndUntaggedSubinterfaces(dut *ondatra.DUTDevice) bool {
	return lookupDUTDeviations(dut).GetNoMixOfTaggedAndUntaggedSubinterfaces()
}

// DequeueDeleteNotCountedAsDrops returns if device dequeues and deletes the pkts after a while and those are not counted
// as drops
func DequeueDeleteNotCountedAsDrops(dut *ondatra.DUTDevice) bool {
	return lookupDUTDeviations(dut).GetDequeueDeleteNotCountedAsDrops()
}

// RoutePolicyUnderAFIUnsupported returns if Route-Policy under the AFI/SAFI is not supported
func RoutePolicyUnderAFIUnsupported(dut *ondatra.DUTDevice) bool {
	return lookupDUTDeviations(dut).GetRoutePolicyUnderAfiUnsupported()
}

// StorageComponentUnsupported returns if telemetry path /components/component/storage is not supported.
func StorageComponentUnsupported(dut *ondatra.DUTDevice) bool {
	return lookupDUTDeviations(dut).GetStorageComponentUnsupported()
}

// GNOIFabricComponentRebootUnsupported returns if device does not support use using gNOI to reboot the Fabric Component.
func GNOIFabricComponentRebootUnsupported(dut *ondatra.DUTDevice) bool {
	return lookupDUTDeviations(dut).GetGnoiFabricComponentRebootUnsupported()
}

// NtpNonDefaultVrfUnsupported returns true if the device does not support ntp non-default vrf.
// Default value is false.
func NtpNonDefaultVrfUnsupported(dut *ondatra.DUTDevice) bool {
	return lookupDUTDeviations(dut).GetNtpNonDefaultVrfUnsupported()
}

// SkipControllerCardPowerAdmin returns if power-admin-state config on controller card should be skipped.
// Default value is false.
func SkipControllerCardPowerAdmin(dut *ondatra.DUTDevice) bool {
	return lookupDUTDeviations(dut).GetSkipControllerCardPowerAdmin()
}

// QOSOctets returns if device should skip checking QOS octet stats for interface.
func QOSOctets(dut *ondatra.DUTDevice) bool {
	return lookupDUTDeviations(dut).GetQosOctets()
}

// ISISInterfaceAfiUnsupported returns true for devices that don't support configuring
// ISIS /afi-safi/af/config container.
func ISISInterfaceAfiUnsupported(dut *ondatra.DUTDevice) bool {
	return lookupDUTDeviations(dut).GetIsisInterfaceAfiUnsupported()
}

// P4RTModifyTableEntryUnsupported returns true for devices that don't support
// modify table entry operation in P4 Runtime.
func P4RTModifyTableEntryUnsupported(dut *ondatra.DUTDevice) bool {
	return lookupDUTDeviations(dut).GetP4RtModifyTableEntryUnsupported()
}

// OSComponentParentIsSupervisorOrLinecard returns true if parent of OS component is
// of type SUPERVISOR or LINECARD.
func OSComponentParentIsSupervisorOrLinecard(dut *ondatra.DUTDevice) bool {
	return lookupDUTDeviations(dut).GetOsComponentParentIsSupervisorOrLinecard()
}

// OSComponentParentIsChassis returns true if parent of OS component is of type CHASSIS.
func OSComponentParentIsChassis(dut *ondatra.DUTDevice) bool {
	return lookupDUTDeviations(dut).GetOsComponentParentIsChassis()
}

// ISISRequireSameL1MetricWithL2Metric returns true for devices that require configuring
// the same ISIS Metrics for Level 1 when configuring Level 2 Metrics.
func ISISRequireSameL1MetricWithL2Metric(dut *ondatra.DUTDevice) bool {
	return lookupDUTDeviations(dut).GetIsisRequireSameL1MetricWithL2Metric()
}

// BGPSetMedRequiresEqualOspfSetMetric returns true for devices that require configuring
// the same OSPF setMetric when BGP SetMED is configured.
func BGPSetMedRequiresEqualOspfSetMetric(dut *ondatra.DUTDevice) bool {
	return lookupDUTDeviations(dut).GetBgpSetMedRequiresEqualOspfSetMetric()
}

// SetNativeUser creates a user and assigns role/rbac to that user via native model.
func SetNativeUser(dut *ondatra.DUTDevice) bool {
	return lookupDUTDeviations(dut).GetSetNativeUser()
}

// P4RTGdpRequiresDot1QSubinterface returns true for devices that require configuring
// subinterface with tagged vlan for P4RT packet in.
func P4RTGdpRequiresDot1QSubinterface(dut *ondatra.DUTDevice) bool {
	return lookupDUTDeviations(dut).GetP4RtGdpRequiresDot1QSubinterface()
}

// ISISLspLifetimeIntervalRequiresLspRefreshInterval returns true for devices that require
// configuring lspRefreshInterval ISIS timer when lspLifetimeInterval is configured.
func ISISLspLifetimeIntervalRequiresLspRefreshInterval(dut *ondatra.DUTDevice) bool {
	return lookupDUTDeviations(dut).GetIsisLspLifetimeIntervalRequiresLspRefreshInterval()
}

// LinecardCPUUtilizationUnsupported returns if the device does not support telemetry path
// /components/component/cpu/utilization/state/avg for linecards' CPU card.
// Default value is false.
func LinecardCPUUtilizationUnsupported(dut *ondatra.DUTDevice) bool {
	return lookupDUTDeviations(dut).GetLinecardCpuUtilizationUnsupported()
}

// ConsistentComponentNamesUnsupported returns if the device does not support consistent component names for GNOI and GNMI.
// Default value is false.
func ConsistentComponentNamesUnsupported(dut *ondatra.DUTDevice) bool {
	return lookupDUTDeviations(dut).GetConsistentComponentNamesUnsupported()
}

// ControllerCardCPUUtilizationUnsupported returns if the device does not support telemetry path
// /components/component/cpu/utilization/state/avg for controller cards' CPU card.
// Default value is false.
func ControllerCardCPUUtilizationUnsupported(dut *ondatra.DUTDevice) bool {
	return lookupDUTDeviations(dut).GetControllerCardCpuUtilizationUnsupported()
}

// FabricDropCounterUnsupported returns if the device does not support counter for fabric block lost packets.
// Default value is false.
func FabricDropCounterUnsupported(dut *ondatra.DUTDevice) bool {
	return lookupDUTDeviations(dut).GetFabricDropCounterUnsupported()
}

// LinecardMemoryUtilizationUnsupported returns if the device does not support memory utilization related leaves for linecard components.
// Default value is false.
func LinecardMemoryUtilizationUnsupported(dut *ondatra.DUTDevice) bool {
	return lookupDUTDeviations(dut).GetLinecardMemoryUtilizationUnsupported()
}

// QOSVoqDropCounterUnsupported returns if the device does not support telemetry path
// /qos/interfaces/interface/input/virtual-output-queues/voq-interface/queues/queue/state/dropped-pkts.
// Default value is false.
func QOSVoqDropCounterUnsupported(dut *ondatra.DUTDevice) bool {
	return lookupDUTDeviations(dut).GetQosVoqDropCounterUnsupported()
}

// ISISTimersCsnpIntervalUnsupported returns true for devices that do not support
// configuring csnp-interval timer for ISIS.
func ISISTimersCsnpIntervalUnsupported(dut *ondatra.DUTDevice) bool {
	return lookupDUTDeviations(dut).GetIsisTimersCsnpIntervalUnsupported()
}

// ISISCounterManualAddressDropFromAreasUnsupported returns true for devices that do not
// support telemetry for isis system-level-counter manual-address-drop-from-areas.
func ISISCounterManualAddressDropFromAreasUnsupported(dut *ondatra.DUTDevice) bool {
	return lookupDUTDeviations(dut).GetIsisCounterManualAddressDropFromAreasUnsupported()
}

// ISISCounterPartChangesUnsupported returns true for devices that do not
// support telemetry for isis system-level-counter part-changes.
func ISISCounterPartChangesUnsupported(dut *ondatra.DUTDevice) bool {
	return lookupDUTDeviations(dut).GetIsisCounterPartChangesUnsupported()
}

// GRIBISkipFIBFailedTrafficForwardingCheck returns true for devices that do not
// support fib forwarding for fib failed routes.
func GRIBISkipFIBFailedTrafficForwardingCheck(dut *ondatra.DUTDevice) bool {
	return lookupDUTDeviations(dut).GetSkipFibFailedTrafficForwardingCheck()
}

// SkipTCPNegotiatedMSSCheck returns true for devices that do not
// support telemetry to check negotiated tcp mss value.
func SkipTCPNegotiatedMSSCheck(dut *ondatra.DUTDevice) bool {
	return lookupDUTDeviations(dut).GetSkipTcpNegotiatedMssCheck()
}

// TransceiverThresholdsUnsupported returns true if the device does not support threshold container under /components/component/transceiver.
// Default value is false.
func TransceiverThresholdsUnsupported(dut *ondatra.DUTDevice) bool {
	return lookupDUTDeviations(dut).GetTransceiverThresholdsUnsupported()
}

// InterfaceLoopbackModeRawGnmi returns true if interface loopback mode needs to be updated using raw gnmi API due to server version.
// Default value is false.
func InterfaceLoopbackModeRawGnmi(dut *ondatra.DUTDevice) bool {
	return lookupDUTDeviations(dut).GetInterfaceLoopbackModeRawGnmi()
}

// ISISLspMetadataLeafsUnsupported returns true for devices that don't support ISIS-Lsp
// metadata paths: checksum, sequence-number, remaining-lifetime.
func ISISLspMetadataLeafsUnsupported(dut *ondatra.DUTDevice) bool {
	return lookupDUTDeviations(dut).GetIsisLspMetadataLeafsUnsupported()
}

// QOSQueueRequiresID returns if device should configure QOS queue along with queue-id
func QOSQueueRequiresID(dut *ondatra.DUTDevice) bool {
	return lookupDUTDeviations(dut).GetQosQueueRequiresId()
}

// BgpLlgrOcUndefined returns true if device does not support OC path to disable BGP LLGR.
func BgpLlgrOcUndefined(dut *ondatra.DUTDevice) bool {
	return lookupDUTDeviations(dut).GetBgpLlgrOcUndefined()
}

// QOSBufferAllocationConfigRequired returns if device should configure QOS buffer-allocation-profile
func QOSBufferAllocationConfigRequired(dut *ondatra.DUTDevice) bool {
	return lookupDUTDeviations(dut).GetQosBufferAllocationConfigRequired()
}

// BGPGlobalExtendedNextHopEncodingUnsupported returns true for devices that do not support configuring
// BGP ExtendedNextHopEncoding at the global level.
func BGPGlobalExtendedNextHopEncodingUnsupported(dut *ondatra.DUTDevice) bool {
	return lookupDUTDeviations(dut).GetBgpGlobalExtendedNextHopEncodingUnsupported()
}

// TunnelStatePathUnsupported returns true for devices that require configuring
// /interfaces/interface/state/counters/in-pkts, in-octets,out-pkts, out-octetsis not supported.
func TunnelStatePathUnsupported(dut *ondatra.DUTDevice) bool {
	return lookupDUTDeviations(dut).GetTunnelStatePathUnsupported()
}

// TunnelConfigPathUnsupported returns true for devices that require configuring
// Tunnel source-address destination-address, encapsulation type are not supported in OC
func TunnelConfigPathUnsupported(dut *ondatra.DUTDevice) bool {
	return lookupDUTDeviations(dut).GetTunnelConfigPathUnsupported()
}

// EcnSameMinMaxThresholdUnsupported returns true for devices that don't support the same minimum and maximum threshold values
// CISCO: minimum and maximum threshold values are not the same, the difference between minimum and maximum threshold value should be 6144.
func EcnSameMinMaxThresholdUnsupported(dut *ondatra.DUTDevice) bool {
	return lookupDUTDeviations(dut).GetEcnSameMinMaxThresholdUnsupported()
}

// QosSchedulerConfigRequired returns if device should configure QOS buffer-allocation-profile
func QosSchedulerConfigRequired(dut *ondatra.DUTDevice) bool {
	return lookupDUTDeviations(dut).GetQosSchedulerConfigRequired()
}

// QosSetWeightConfigUnsupported returns whether the device does not support set weight leaves under qos ecn.
func QosSetWeightConfigUnsupported(dut *ondatra.DUTDevice) bool {
	return lookupDUTDeviations(dut).GetQosSetWeightConfigUnsupported()
}

// QosGetStatePathUnsupported returns whether the device does not support get state leaves under qos.
func QosGetStatePathUnsupported(dut *ondatra.DUTDevice) bool {
	return lookupDUTDeviations(dut).GetQosGetStatePathUnsupported()
}

// InterfaceRefInterfaceIDFormat returns if device is required to use interface-id format of interface name + .subinterface index with Interface-ref container
func InterfaceRefInterfaceIDFormat(dut *ondatra.DUTDevice) bool {
	return lookupDUTDeviations(dut).GetInterfaceRefInterfaceIdFormat()
}

// ISISLevelEnabled returns if device should enable isis under level.
func ISISLevelEnabled(dut *ondatra.DUTDevice) bool {
	return lookupDUTDeviations(dut).GetIsisLevelEnabled()
}

// MemberLinkLoopbackUnsupported returns true for devices that require configuring
// loopback on aggregated links instead of member links.
func MemberLinkLoopbackUnsupported(dut *ondatra.DUTDevice) bool {
	return lookupDUTDeviations(dut).GetMemberLinkLoopbackUnsupported()
}

// SkipPlqInterfaceOperStatusCheck returns true for devices that do not support
// PLQ operational status check for interfaces
func SkipPlqInterfaceOperStatusCheck(dut *ondatra.DUTDevice) bool {
	return lookupDUTDeviations(dut).GetSkipPlqInterfaceOperStatusCheck()
}

// BGPExplicitPrefixLimitReceived returns if device must specify the received prefix limits explicitly
// under the "prefix-limit-received" field rather than simply "prefix-limit".
func BGPExplicitPrefixLimitReceived(dut *ondatra.DUTDevice) bool {
	return lookupDUTDeviations(dut).GetBgpExplicitPrefixLimitReceived()
}

// BGPMissingOCMaxPrefixesConfiguration returns true for devices that does not configure BGP
// maximum routes correctly when max-prefixes OC leaf is configured.
func BGPMissingOCMaxPrefixesConfiguration(dut *ondatra.DUTDevice) bool {
	return lookupDUTDeviations(dut).GetBgpMissingOcMaxPrefixesConfiguration()
}

// SkipBgpSessionCheckWithoutAfisafi returns if device needs to skip checking AFI-SAFI disable.
func SkipBgpSessionCheckWithoutAfisafi(dut *ondatra.DUTDevice) bool {
	return lookupDUTDeviations(dut).GetSkipBgpSessionCheckWithoutAfisafi()
}

// MismatchedHardwareResourceNameInComponent returns true for devices that have separate
// naming conventions for hardware resource name in /system/ tree and /components/ tree.
func MismatchedHardwareResourceNameInComponent(dut *ondatra.DUTDevice) bool {
	return lookupDUTDeviations(dut).GetMismatchedHardwareResourceNameInComponent()
}

// MissingHardwareResourceTelemetryBeforeConfig returns true for devices that don't
// support telemetry for hardware resources before used-threshold-upper configuration.
func MissingHardwareResourceTelemetryBeforeConfig(dut *ondatra.DUTDevice) bool {
	return lookupDUTDeviations(dut).GetMissingHardwareResourceTelemetryBeforeConfig()
}

// GNOISubcomponentRebootStatusUnsupported returns true for devices that do not support subcomponent reboot status check.
func GNOISubcomponentRebootStatusUnsupported(dut *ondatra.DUTDevice) bool {
	return lookupDUTDeviations(dut).GetGnoiSubcomponentRebootStatusUnsupported()
}

// SkipNonBgpRouteExportCheck returns true for devices that exports routes from all
// protocols to BGP if the export-policy is ACCEPT.
func SkipNonBgpRouteExportCheck(dut *ondatra.DUTDevice) bool {
	return lookupDUTDeviations(dut).GetSkipNonBgpRouteExportCheck()
}

// ISISMetricStyleTelemetryUnsupported returns true for devices that do not support state path
// /network-instances/network-instance/protocols/protocol/isis/levels/level/state/metric-style
func ISISMetricStyleTelemetryUnsupported(dut *ondatra.DUTDevice) bool {
	return lookupDUTDeviations(dut).GetIsisMetricStyleTelemetryUnsupported()
}

// StaticRouteNextHopInterfaceRefUnsupported returns if device does not support Interface-ref under static-route next-hop
func StaticRouteNextHopInterfaceRefUnsupported(dut *ondatra.DUTDevice) bool {
	return lookupDUTDeviations(dut).GetStaticRouteNextHopInterfaceRefUnsupported()
}

// SkipStaticNexthopCheck returns if device needs index starting from non-zero
func SkipStaticNexthopCheck(dut *ondatra.DUTDevice) bool {
	return lookupDUTDeviations(dut).GetSkipStaticNexthopCheck()
}

// Ipv6RouterAdvertisementConfigUnsupported returns true for devices which don't support Ipv6 RouterAdvertisement configuration
func Ipv6RouterAdvertisementConfigUnsupported(dut *ondatra.DUTDevice) bool {
	return lookupDUTDeviations(dut).GetIpv6RouterAdvertisementConfigUnsupported()
}

// PrefixLimitExceededTelemetryUnsupported is to skip checking prefix limit telemetry flag.
func PrefixLimitExceededTelemetryUnsupported(dut *ondatra.DUTDevice) bool {
	return lookupDUTDeviations(dut).GetPrefixLimitExceededTelemetryUnsupported()
}

// SkipSettingAllowMultipleAS return true if device needs to skip setting allow-multiple-as while configuring eBGP
func SkipSettingAllowMultipleAS(dut *ondatra.DUTDevice) bool {
	return lookupDUTDeviations(dut).GetSkipSettingAllowMultipleAs()
}

// SkipPbfWithDecapEncapVrf return true if device needs to skip test with which has PBF with decap encap VRF as action
func SkipPbfWithDecapEncapVrf(dut *ondatra.DUTDevice) bool {
	return lookupDUTDeviations(dut).GetSkipPbfWithDecapEncapVrf()
}

// TTLCopyUnsupported returns true for devices which does not support TTL copy.
func TTLCopyUnsupported(dut *ondatra.DUTDevice) bool {
	return lookupDUTDeviations(dut).GetTtlCopyUnsupported()
}

// GribiDecapMixedPlenUnsupported returns true if devices does not support
// programming with mixed prefix length.
func GribiDecapMixedPlenUnsupported(dut *ondatra.DUTDevice) bool {
	return lookupDUTDeviations(dut).GetGribiDecapMixedPlenUnsupported()
}

// SkipIsisSetLevel return true if device needs to skip setting isis-actions set-level while configuring routing-policy statement action
func SkipIsisSetLevel(dut *ondatra.DUTDevice) bool {
	return lookupDUTDeviations(dut).GetSkipIsisSetLevel()
}

// SkipIsisSetMetricStyleType return true if device needs to skip setting isis-actions set-metric-style-type while configuring routing-policy statement action
func SkipIsisSetMetricStyleType(dut *ondatra.DUTDevice) bool {
	return lookupDUTDeviations(dut).GetSkipIsisSetMetricStyleType()
}

// SkipSetRpMatchSetOptions return true if device needs to skip setting match-prefix-set match-set-options while configuring routing-policy statement condition
func SkipSetRpMatchSetOptions(dut *ondatra.DUTDevice) bool {
	return lookupDUTDeviations(dut).GetSkipSetRpMatchSetOptions()
}

// SkipSettingDisableMetricPropagation return true if device needs to skip setting disable-metric-propagation while configuring table-connection
func SkipSettingDisableMetricPropagation(dut *ondatra.DUTDevice) bool {
	return lookupDUTDeviations(dut).GetSkipSettingDisableMetricPropagation()
}

// BGPConditionsMatchCommunitySetUnsupported returns true if device doesn't support bgp-conditions/match-community-set leaf
func BGPConditionsMatchCommunitySetUnsupported(dut *ondatra.DUTDevice) bool {
	return lookupDUTDeviations(dut).GetBgpConditionsMatchCommunitySetUnsupported()
}

// PfRequireMatchDefaultRule returns true for device which requires match condition for ether type v4 and v6 for default rule with network-instance default-vrf in policy-forwarding.
func PfRequireMatchDefaultRule(dut *ondatra.DUTDevice) bool {
	return lookupDUTDeviations(dut).GetPfRequireMatchDefaultRule()
}

// MissingPortToOpticalChannelMapping returns true for devices missing component tree mapping from hardware port to optical channel.
func MissingPortToOpticalChannelMapping(dut *ondatra.DUTDevice) bool {
	return lookupDUTDeviations(dut).GetMissingPortToOpticalChannelComponentMapping()
}

// SkipContainerOp returns true if gNMI container OP needs to be skipped.
// Cisco: https://partnerissuetracker.corp.google.com/issues/322291556
func SkipContainerOp(dut *ondatra.DUTDevice) bool {
	return lookupDUTDeviations(dut).GetSkipContainerOp()
}

// ReorderCallsForVendorCompatibilty returns true if call needs to be updated/added/deleted.
// Cisco: https://partnerissuetracker.corp.google.com/issues/322291556
func ReorderCallsForVendorCompatibilty(dut *ondatra.DUTDevice) bool {
	return lookupDUTDeviations(dut).GetReorderCallsForVendorCompatibilty()
}

// AddMissingBaseConfigViaCli returns true if missing base config needs to be added using CLI.
// Cisco: https://partnerissuetracker.corp.google.com/issues/322291556
func AddMissingBaseConfigViaCli(dut *ondatra.DUTDevice) bool {
	return lookupDUTDeviations(dut).GetAddMissingBaseConfigViaCli()
}

// SkipMacaddressCheck returns true if mac address for an interface via gNMI needs to be skipped.
// Cisco: https://partnerissuetracker.corp.google.com/issues/322291556
func SkipMacaddressCheck(dut *ondatra.DUTDevice) bool {
	return lookupDUTDeviations(dut).GetSkipMacaddressCheck()
}

// BGPRibOcPathUnsupported returns true if BGP RIB OC telemetry path is not supported.
func BGPRibOcPathUnsupported(dut *ondatra.DUTDevice) bool {
	return lookupDUTDeviations(dut).GetBgpRibOcPathUnsupported()
}

// SkipPrefixSetMode return true if device needs to skip setting prefix-set mode while configuring prefix-set routing-policy
func SkipPrefixSetMode(dut *ondatra.DUTDevice) bool {
	return lookupDUTDeviations(dut).GetSkipPrefixSetMode()
}

// SetMetricAsPreference returns true for devices which set metric as
// preference for static next-hop
func SetMetricAsPreference(dut *ondatra.DUTDevice) bool {
	return lookupDUTDeviations(dut).GetSetMetricAsPreference()
}

// IPv6StaticRouteWithIPv4NextHopRequiresStaticARP returns true if devices don't support having an
// IPv6 static Route with an IPv4 address as next hop and requires configuring a static ARP entry.
// Arista: https://partnerissuetracker.corp.google.com/issues/316593298
func IPv6StaticRouteWithIPv4NextHopRequiresStaticARP(dut *ondatra.DUTDevice) bool {
	return lookupDUTDeviations(dut).GetIpv6StaticRouteWithIpv4NextHopRequiresStaticArp()
}

// PfRequireSequentialOrderPbrRules returns true for device requires policy-forwarding rules to be in sequential order in the gNMI set-request.
func PfRequireSequentialOrderPbrRules(dut *ondatra.DUTDevice) bool {
	return lookupDUTDeviations(dut).GetPfRequireSequentialOrderPbrRules()
}

// MissingStaticRouteNextHopMetricTelemetry returns true for devices missing
// static route next-hop metric telemetry.
// Arista: https://partnerissuetracker.corp.google.com/issues/321010782
func MissingStaticRouteNextHopMetricTelemetry(dut *ondatra.DUTDevice) bool {
	return lookupDUTDeviations(dut).GetMissingStaticRouteNextHopMetricTelemetry()
}

// UnsupportedStaticRouteNextHopRecurse returns true for devices that don't support recursive
// resolution of static route next hop.
// Arista: https://partnerissuetracker.corp.google.com/issues/314449182
func UnsupportedStaticRouteNextHopRecurse(dut *ondatra.DUTDevice) bool {
	return lookupDUTDeviations(dut).GetUnsupportedStaticRouteNextHopRecurse()
}

// MissingStaticRouteDropNextHopTelemetry returns true for devices missing
// static route telemetry with DROP next hop.
// Arista: https://partnerissuetracker.corp.google.com/issues/330619816
func MissingStaticRouteDropNextHopTelemetry(dut *ondatra.DUTDevice) bool {
	return lookupDUTDeviations(dut).GetMissingStaticRouteDropNextHopTelemetry()
}

// MissingZROpticalChannelTunableParametersTelemetry returns true for devices missing 400ZR
// optical-channel tunable parameters telemetry: min/max/avg.
// Arista: https://partnerissuetracker.corp.google.com/issues/319314781
func MissingZROpticalChannelTunableParametersTelemetry(dut *ondatra.DUTDevice) bool {
	return lookupDUTDeviations(dut).GetMissingZrOpticalChannelTunableParametersTelemetry()
}

// PLQReflectorStatsUnsupported returns true for devices that does not support packet link qualification(PLQ) reflector packet sent/received stats.
func PLQReflectorStatsUnsupported(dut *ondatra.DUTDevice) bool {
	return lookupDUTDeviations(dut).GetPlqReflectorStatsUnsupported()
}

// PLQGeneratorCapabilitiesMaxMTU returns supported max_mtu for devices that does not support packet link qualification(PLQ) Generator max_mtu to be at least >= 8184.
func PLQGeneratorCapabilitiesMaxMTU(dut *ondatra.DUTDevice) uint32 {
	return lookupDUTDeviations(dut).GetPlqGeneratorCapabilitiesMaxMtu()
}

// PLQGeneratorCapabilitiesMaxPPS returns supported max_pps for devices that does not support packet link qualification(PLQ) Generator max_pps to be at least >= 100000000.
func PLQGeneratorCapabilitiesMaxPPS(dut *ondatra.DUTDevice) uint64 {
	return lookupDUTDeviations(dut).GetPlqGeneratorCapabilitiesMaxPps()
}

// BgpExtendedCommunityIndexUnsupported return true if BGP extended community index is not supported.
func BgpExtendedCommunityIndexUnsupported(dut *ondatra.DUTDevice) bool {
	return lookupDUTDeviations(dut).GetBgpExtendedCommunityIndexUnsupported()
}

// BgpCommunitySetRefsUnsupported return true if BGP community set refs is not supported.
func BgpCommunitySetRefsUnsupported(dut *ondatra.DUTDevice) bool {
	return lookupDUTDeviations(dut).GetBgpCommunitySetRefsUnsupported()
}

// TableConnectionsUnsupported returns true if Table Connections are unsupported.
func TableConnectionsUnsupported(dut *ondatra.DUTDevice) bool {
	return lookupDUTDeviations(dut).GetTableConnectionsUnsupported()
}

// UseVendorNativeTagSetConfig returns whether a device requires native model to configure tag-set
func UseVendorNativeTagSetConfig(dut *ondatra.DUTDevice) bool {
	return lookupDUTDeviations(dut).GetUseVendorNativeTagSetConfig()
}

// SkipBgpSendCommunityType return true if device needs to skip setting BGP send-community-type
func SkipBgpSendCommunityType(dut *ondatra.DUTDevice) bool {
	return lookupDUTDeviations(dut).GetSkipBgpSendCommunityType()
}

// BgpActionsSetCommunityMethodUnsupported return true if BGP actions set-community method is unsupported
func BgpActionsSetCommunityMethodUnsupported(dut *ondatra.DUTDevice) bool {
	return lookupDUTDeviations(dut).GetBgpActionsSetCommunityMethodUnsupported()

}

// SetNoPeerGroup Ensure that no BGP configurations exists under PeerGroups.
func SetNoPeerGroup(dut *ondatra.DUTDevice) bool {
	return lookupDUTDeviations(dut).GetSetNoPeerGroup()
}

// BgpCommunityMemberIsAString returns true if device community member is not a list
func BgpCommunityMemberIsAString(dut *ondatra.DUTDevice) bool {
	return lookupDUTDeviations(dut).GetBgpCommunityMemberIsAString()
}

// IPv4StaticRouteWithIPv6NextHopUnsupported unsupported ipv4 with ipv6 nexthop
func IPv4StaticRouteWithIPv6NextHopUnsupported(dut *ondatra.DUTDevice) bool {
	return lookupDUTDeviations(dut).GetIpv4StaticRouteWithIpv6NhUnsupported()
}

// IPv6StaticRouteWithIPv4NextHopUnsupported unsupported ipv6 with ipv4 nexthop
func IPv6StaticRouteWithIPv4NextHopUnsupported(dut *ondatra.DUTDevice) bool {
	return lookupDUTDeviations(dut).GetIpv6StaticRouteWithIpv4NhUnsupported()
}

// StaticRouteWithDropNhUnsupported unsupported drop nexthop
func StaticRouteWithDropNhUnsupported(dut *ondatra.DUTDevice) bool {
	return lookupDUTDeviations(dut).GetStaticRouteWithDropNh()
}

// StaticRouteWithExplicitMetric set explicit metric
func StaticRouteWithExplicitMetric(dut *ondatra.DUTDevice) bool {
	return lookupDUTDeviations(dut).GetStaticRouteWithExplicitMetric()
}

// BgpDefaultPolicyUnsupported return true if BGP default-import/export-policy is not supported.
func BgpDefaultPolicyUnsupported(dut *ondatra.DUTDevice) bool {
	return lookupDUTDeviations(dut).GetBgpDefaultPolicyUnsupported()
}

// ExplicitEnableBGPOnDefaultVRF return true if BGP needs to be explicitly enabled on default VRF
func ExplicitEnableBGPOnDefaultVRF(dut *ondatra.DUTDevice) bool {
	return lookupDUTDeviations(dut).GetExplicitEnableBgpOnDefaultVrf()
}

// RoutingPolicyTagSetEmbedded returns true if the implementation does not support tag-set(s) as a
// separate entity, but embeds it in the policy statement
func RoutingPolicyTagSetEmbedded(dut *ondatra.DUTDevice) bool {
	return lookupDUTDeviations(dut).GetRoutingPolicyTagSetEmbedded()
}

// SkipAfiSafiPathForBgpMultipleAs return true if device do not support afi/safi path to enable allow multiple-as for eBGP
func SkipAfiSafiPathForBgpMultipleAs(dut *ondatra.DUTDevice) bool {
	return lookupDUTDeviations(dut).GetSkipAfiSafiPathForBgpMultipleAs()
}

// CommunityMemberRegexUnsupported return true if device do not support community member regex
func CommunityMemberRegexUnsupported(dut *ondatra.DUTDevice) bool {
	return lookupDUTDeviations(dut).GetCommunityMemberRegexUnsupported()
}

// SamePolicyAttachedToAllAfis returns true if same import policy has to be applied for all AFIs
func SamePolicyAttachedToAllAfis(dut *ondatra.DUTDevice) bool {
	return lookupDUTDeviations(dut).GetSamePolicyAttachedToAllAfis()
}

// SkipSettingStatementForPolicy return true if device do not support afi/safi path to enable allow multiple-as for eBGP
func SkipSettingStatementForPolicy(dut *ondatra.DUTDevice) bool {
	return lookupDUTDeviations(dut).GetSkipSettingStatementForPolicy()
}

// SkipCheckingAttributeIndex return true if device do not return bgp attribute for the bgp session specifying the index
func SkipCheckingAttributeIndex(dut *ondatra.DUTDevice) bool {
	return lookupDUTDeviations(dut).GetSkipCheckingAttributeIndex()
}

// FlattenPolicyWithMultipleStatements return true if devices does not support policy-chaining
func FlattenPolicyWithMultipleStatements(dut *ondatra.DUTDevice) bool {
	return lookupDUTDeviations(dut).GetFlattenPolicyWithMultipleStatements()
}

// SlaacPrefixLength128 for Slaac generated IPv6 link local address
func SlaacPrefixLength128(dut *ondatra.DUTDevice) bool {
	return lookupDUTDeviations(dut).GetSlaacPrefixLength128()
}

// DefaultRoutePolicyUnsupported returns true if default route policy is not supported
func DefaultRoutePolicyUnsupported(dut *ondatra.DUTDevice) bool {
	return lookupDUTDeviations(dut).GetDefaultRoutePolicyUnsupported()
}

// CommunityMatchWithRedistributionUnsupported is set to true for devices that do not support matching community at the redistribution attach point.
func CommunityMatchWithRedistributionUnsupported(dut *ondatra.DUTDevice) bool {
	return lookupDUTDeviations(dut).GetCommunityMatchWithRedistributionUnsupported()
}

// BgpMaxMultipathPathsUnsupported returns true if the device does not support
// bgp max multipaths.
func BgpMaxMultipathPathsUnsupported(dut *ondatra.DUTDevice) bool {
	return lookupDUTDeviations(dut).GetBgpMaxMultipathPathsUnsupported()
}

// MultipathUnsupportedNeighborOrAfisafi returns true if the device does not
// support multipath under neighbor or afisafi.
func MultipathUnsupportedNeighborOrAfisafi(dut *ondatra.DUTDevice) bool {
	return lookupDUTDeviations(dut).GetMultipathUnsupportedNeighborOrAfisafi()
}

// ModelNameUnsupported returns true if /components/components/state/model-name
// is not supported for any component type.
func ModelNameUnsupported(dut *ondatra.DUTDevice) bool {
	return lookupDUTDeviations(dut).GetModelNameUnsupported()
}

// InstallPositionAndInstallComponentUnsupported returns true if install
// position and install component are not supported.
func InstallPositionAndInstallComponentUnsupported(dut *ondatra.DUTDevice) bool {
	return lookupDUTDeviations(dut).GetInstallPositionAndInstallComponentUnsupported()
}

// EncapTunnelShutBackupNhgZeroTraffic returns true when encap tunnel is shut then zero traffic flows to back-up NHG
func EncapTunnelShutBackupNhgZeroTraffic(dut *ondatra.DUTDevice) bool {
	return lookupDUTDeviations(dut).GetEncapTunnelShutBackupNhgZeroTraffic()
}

// MaxEcmpPaths supported for isis max ecmp path
func MaxEcmpPaths(dut *ondatra.DUTDevice) bool {
	return lookupDUTDeviations(dut).GetMaxEcmpPaths()
}

// WecmpAutoUnsupported returns true if wecmp auto is not supported
func WecmpAutoUnsupported(dut *ondatra.DUTDevice) bool {
	return lookupDUTDeviations(dut).GetWecmpAutoUnsupported()
}

// RoutingPolicyChainingUnsupported returns true if policy chaining is unsupported
func RoutingPolicyChainingUnsupported(dut *ondatra.DUTDevice) bool {
	return lookupDUTDeviations(dut).GetRoutingPolicyChainingUnsupported()
}

// ISISLoopbackRequired returns true if isis loopback is required.
func ISISLoopbackRequired(dut *ondatra.DUTDevice) bool {
	return lookupDUTDeviations(dut).GetIsisLoopbackRequired()
}

// WeightedEcmpFixedPacketVerification returns true if fixed packet is used in traffic flow
func WeightedEcmpFixedPacketVerification(dut *ondatra.DUTDevice) bool {
	return lookupDUTDeviations(dut).GetWeightedEcmpFixedPacketVerification()
}

// OverrideDefaultNhScale returns true if default NextHop scale needs to be modified
// else returns false
func OverrideDefaultNhScale(dut *ondatra.DUTDevice) bool {
	return lookupDUTDeviations(dut).GetOverrideDefaultNhScale()
}

// BgpExtendedCommunitySetUnsupported returns true if set bgp extended community is unsupported
func BgpExtendedCommunitySetUnsupported(dut *ondatra.DUTDevice) bool {
	return lookupDUTDeviations(dut).GetBgpExtendedCommunitySetUnsupported()
}

// BgpSetExtCommunitySetRefsUnsupported returns true if bgp set ext community refs is unsupported
func BgpSetExtCommunitySetRefsUnsupported(dut *ondatra.DUTDevice) bool {
	return lookupDUTDeviations(dut).GetBgpSetExtCommunitySetRefsUnsupported()
}

// BgpDeleteLinkBandwidthUnsupported returns true if bgp delete link bandwidth is unsupported
func BgpDeleteLinkBandwidthUnsupported(dut *ondatra.DUTDevice) bool {
	return lookupDUTDeviations(dut).GetBgpDeleteLinkBandwidthUnsupported()
}

// QOSInQueueDropCounterUnsupported returns true if /qos/interfaces/interface/input/queues/queue/state/dropped-pkts
// is not supported for any component type.
func QOSInQueueDropCounterUnsupported(dut *ondatra.DUTDevice) bool {
	return lookupDUTDeviations(dut).GetQosInqueueDropCounterUnsupported()
}

// BgpExplicitExtendedCommunityEnable returns true if explicit extended community enable is needed
func BgpExplicitExtendedCommunityEnable(dut *ondatra.DUTDevice) bool {
	return lookupDUTDeviations(dut).GetBgpExplicitExtendedCommunityEnable()
}

// MatchTagSetConditionUnsupported returns true if match tag set condition is not supported
func MatchTagSetConditionUnsupported(dut *ondatra.DUTDevice) bool {
	return lookupDUTDeviations(dut).GetMatchTagSetConditionUnsupported()
}

// PeerGroupDefEbgpVrfUnsupported returns true if peer group definition under ebgp vrf is unsupported
func PeerGroupDefEbgpVrfUnsupported(dut *ondatra.DUTDevice) bool {
	return lookupDUTDeviations(dut).GetPeerGroupDefEbgpVrfUnsupported()
}

// RedisConnectedUnderEbgpVrfUnsupported returns true if redistribution of routes under ebgp vrf is unsupported
func RedisConnectedUnderEbgpVrfUnsupported(dut *ondatra.DUTDevice) bool {
	return lookupDUTDeviations(dut).GetRedisConnectedUnderEbgpVrfUnsupported()
}

// BgpAfiSafiInDefaultNiBeforeOtherNi returns true if certain AFI SAFIs are configured in default network instance before other network instances
func BgpAfiSafiInDefaultNiBeforeOtherNi(dut *ondatra.DUTDevice) bool {
	return lookupDUTDeviations(dut).GetBgpAfiSafiInDefaultNiBeforeOtherNi()
}

// DefaultImportExportPolicyUnsupported returns true when device
// does not support default import export policy.
func DefaultImportExportPolicyUnsupported(dut *ondatra.DUTDevice) bool {
	return lookupDUTDeviations(dut).GetDefaultImportExportPolicyUnsupported()
}

// CommunityInvertAnyUnsupported returns true when device
// does not support community invert any.
func CommunityInvertAnyUnsupported(dut *ondatra.DUTDevice) bool {
	return lookupDUTDeviations(dut).GetCommunityInvertAnyUnsupported()
}

// Ipv6RouterAdvertisementIntervalUnsupported returns true for devices which don't support Ipv6 RouterAdvertisement interval configuration
func Ipv6RouterAdvertisementIntervalUnsupported(dut *ondatra.DUTDevice) bool {
	return lookupDUTDeviations(dut).GetIpv6RouterAdvertisementIntervalUnsupported()
}

// DecapNHWithNextHopNIUnsupported returns true if Decap NH with NextHopNetworkInstance is unsupported
func DecapNHWithNextHopNIUnsupported(dut *ondatra.DUTDevice) bool {
	return lookupDUTDeviations(dut).GetDecapNhWithNexthopNiUnsupported()
}

// SflowSourceAddressUpdateUnsupported returns true if sflow source address update is unsupported
func SflowSourceAddressUpdateUnsupported(dut *ondatra.DUTDevice) bool {
	return lookupDUTDeviations(dut).GetSflowSourceAddressUpdateUnsupported()
}

// LinkLocalMaskLen returns true if linklocal mask length is not 64
func LinkLocalMaskLen(dut *ondatra.DUTDevice) bool {
	return lookupDUTDeviations(dut).GetLinkLocalMaskLen()
}

// UseParentComponentForTemperatureTelemetry returns true if parent component supports temperature telemetry
func UseParentComponentForTemperatureTelemetry(dut *ondatra.DUTDevice) bool {
	return lookupDUTDeviations(dut).GetUseParentComponentForTemperatureTelemetry()
}

// ComponentMfgDateUnsupported returns true if component's mfg-date leaf is unsupported
func ComponentMfgDateUnsupported(dut *ondatra.DUTDevice) bool {
	return lookupDUTDeviations(dut).GetComponentMfgDateUnsupported()
}

// InterfaceCountersUpdateDelayed returns true if telemetry for interface counters
// does not return the latest counter values.
func InterfaceCountersUpdateDelayed(dut *ondatra.DUTDevice) bool {
	return lookupDUTDeviations(dut).GetInterfaceCountersUpdateDelayed()
}

// OTNChannelTribUnsupported returns true if TRIB parameter is unsupported under OTN channel configuration
func OTNChannelTribUnsupported(dut *ondatra.DUTDevice) bool {
	return lookupDUTDeviations(dut).GetOtnChannelTribUnsupported()
}

// EthChannelIngressParametersUnsupported returns true if ingress parameters are unsupported under ETH channel configuration
func EthChannelIngressParametersUnsupported(dut *ondatra.DUTDevice) bool {
	return lookupDUTDeviations(dut).GetEthChannelIngressParametersUnsupported()
}

// EthChannelAssignmentCiscoNumbering returns true if eth channel assignment index starts from 1 instead of 0
func EthChannelAssignmentCiscoNumbering(dut *ondatra.DUTDevice) bool {
	return lookupDUTDeviations(dut).GetEthChannelAssignmentCiscoNumbering()
}

// ChassisGetRPCUnsupported returns true if a Healthz Get RPC against the Chassis component is unsupported
func ChassisGetRPCUnsupported(dut *ondatra.DUTDevice) bool {
	return lookupDUTDeviations(dut).GetChassisGetRpcUnsupported()
}

// PowerDisableEnableLeafRefValidation returns true if definition of leaf-ref is not supported.
func PowerDisableEnableLeafRefValidation(dut *ondatra.DUTDevice) bool {
	return lookupDUTDeviations(dut).GetPowerDisableEnableLeafRefValidation()
}

// SSHServerCountersUnsupported is to skip checking ssh server counters.
func SSHServerCountersUnsupported(dut *ondatra.DUTDevice) bool {
	return lookupDUTDeviations(dut).GetSshServerCountersUnsupported()
}

// OperationalModeUnsupported returns true if operational-mode leaf is unsupported
func OperationalModeUnsupported(dut *ondatra.DUTDevice) bool {
	return lookupDUTDeviations(dut).GetOperationalModeUnsupported()
}

// BgpSessionStateIdleInPassiveMode returns true if BGP session state idle is not supported instead of active in passive mode.
func BgpSessionStateIdleInPassiveMode(dut *ondatra.DUTDevice) bool {
	return lookupDUTDeviations(dut).GetBgpSessionStateIdleInPassiveMode()
}

// EnableMultipathUnderAfiSafi returns true for devices that do not support multipath under /global path and instead support under global/afi/safi path.
func EnableMultipathUnderAfiSafi(dut *ondatra.DUTDevice) bool {
	return lookupDUTDeviations(dut).GetEnableMultipathUnderAfiSafi()
}

// BgpAllowownasDiffDefaultValue permits a device to have a different default value for allow own as.
func BgpAllowownasDiffDefaultValue(dut *ondatra.DUTDevice) bool {
	return lookupDUTDeviations(dut).GetBgpAllowownasDiffDefaultValue()
}

// OTNChannelAssignmentCiscoNumbering returns true if OTN channel assignment index starts from 1 instead of 0
func OTNChannelAssignmentCiscoNumbering(dut *ondatra.DUTDevice) bool {
	return lookupDUTDeviations(dut).GetOtnChannelAssignmentCiscoNumbering()
}

// CiscoPreFECBERInactiveValue returns true if a non-zero pre-fec-ber value is to be used for Cisco
func CiscoPreFECBERInactiveValue(dut *ondatra.DUTDevice) bool {
	return lookupDUTDeviations(dut).GetCiscoPreFecBerInactiveValue()
}

// BgpExtendedNextHopEncodingLeafUnsupported return true if bgp extended next hop encoding leaf is unsupported
// Cisco supports the extended nexthop encoding set to true by default that is exercised in the Script where the extended-nexthop-encoding
// a bool value is set to true.
func BgpExtendedNextHopEncodingLeafUnsupported(dut *ondatra.DUTDevice) bool {
	return lookupDUTDeviations(dut).GetBgpExtendedNextHopEncodingLeafUnsupported()
}

// BgpAfiSafiWildcardNotSupported return true if bgp afi/safi wildcard query is not supported.
// For example, this yang path query includes the wildcard key `afi-safi-name=`:
// `/network-instances/network-instance[name=DEFAULT]/protocols/protocol[identifier=BGP][name=BGP]/bgp/neighbors/neighbor[neighbor-address=192.0.2.2]/afi-safis/afi-safi[afi-safi-name=]`.
// Use of this deviation is permitted if a query using an explicit key is supported (such as
// `oc.BgpTypes_AFI_SAFI_TYPE_IPV4_UNICAST`).
func BgpAfiSafiWildcardNotSupported(dut *ondatra.DUTDevice) bool {
	return lookupDUTDeviations(dut).GetBgpAfiSafiWildcardNotSupported()
}

// NoZeroSuppression returns true if device wants to remove zero suppression
func NoZeroSuppression(dut *ondatra.DUTDevice) bool {
	return lookupDUTDeviations(dut).GetNoZeroSuppression()
}

// IsisInterfaceLevelPassiveUnsupported returns true for devices that do not support passive leaf
func IsisInterfaceLevelPassiveUnsupported(dut *ondatra.DUTDevice) bool {
	return lookupDUTDeviations(dut).GetIsisInterfaceLevelPassiveUnsupported()
}

// IsisDisSysidUnsupported returns true for devices that do not support dis-system-id leaf
func IsisDisSysidUnsupported(dut *ondatra.DUTDevice) bool {
	return lookupDUTDeviations(dut).GetIsisDisSysidUnsupported()
}

// IsisDatabaseOverloadsUnsupported returns true for devices that do not support database-overloads leaf
func IsisDatabaseOverloadsUnsupported(dut *ondatra.DUTDevice) bool {
	return lookupDUTDeviations(dut).GetIsisDatabaseOverloadsUnsupported()
}

// BgpSetMedV7Unsupported returns true if devices which are not
// supporting bgp set med union type in OC.
func BgpSetMedV7Unsupported(dut *ondatra.DUTDevice) bool {
	return lookupDUTDeviations(dut).GetBgpSetMedV7Unsupported()
}

// EnableTableConnections returns true if admin state of tableconnections needs to be enabled in SRL native model
func EnableTableConnections(dut *ondatra.DUTDevice) bool {
	return lookupDUTDeviations(dut).GetEnableTableConnections()
}

<<<<<<< HEAD
// Devices needs route policy reference to stream prefix set info.
func BgpPrefixsetReqRoutepolRef(dut *ondatra.DUTDevice) bool {
	return lookupDUTDeviations(dut).GetBgpPrefixsetReqRoutepolRef()
=======
// TcDefaultImportPolicyUnsupported returns true if default import policy for table connection is unsupported
func TcDefaultImportPolicyUnsupported(dut *ondatra.DUTDevice) bool {
	return lookupDUTDeviations(dut).GetTcDefaultImportPolicyUnsupported()
}

// TcMetricPropagationUnsupported returns true if metric propagation for table connection is unsupported
func TcMetricPropagationUnsupported(dut *ondatra.DUTDevice) bool {
	return lookupDUTDeviations(dut).GetTcMetricPropagationUnsupported()
}

// TcAttributePropagationUnsupported returns true if attribute propagation for table connection is unsupported
func TcAttributePropagationUnsupported(dut *ondatra.DUTDevice) bool {
	return lookupDUTDeviations(dut).GetTcAttributePropagationUnsupported()
}

// TcSubscriptionUnsupported returns true if subscription for table connection is unsupported
func TcSubscriptionUnsupported(dut *ondatra.DUTDevice) bool {
	return lookupDUTDeviations(dut).GetTcSubscriptionUnsupported()
}

// DefaultBgpInstanceName returns bgp instance name as set in deviation to override default value "DEFAULT"
func DefaultBgpInstanceName(dut *ondatra.DUTDevice) string {
	if dbin := lookupDUTDeviations(dut).GetDefaultBgpInstanceName(); dbin != "" {
		return dbin
	}
	return "DEFAULT"
>>>>>>> a92713a6
}<|MERGE_RESOLUTION|>--- conflicted
+++ resolved
@@ -1265,11 +1265,6 @@
 	return lookupDUTDeviations(dut).GetEnableTableConnections()
 }
 
-<<<<<<< HEAD
-// Devices needs route policy reference to stream prefix set info.
-func BgpPrefixsetReqRoutepolRef(dut *ondatra.DUTDevice) bool {
-	return lookupDUTDeviations(dut).GetBgpPrefixsetReqRoutepolRef()
-=======
 // TcDefaultImportPolicyUnsupported returns true if default import policy for table connection is unsupported
 func TcDefaultImportPolicyUnsupported(dut *ondatra.DUTDevice) bool {
 	return lookupDUTDeviations(dut).GetTcDefaultImportPolicyUnsupported()
@@ -1296,5 +1291,9 @@
 		return dbin
 	}
 	return "DEFAULT"
->>>>>>> a92713a6
+}
+
+// Devices needs route policy reference to stream prefix set info.
+func BgpPrefixsetReqRoutepolRef(dut *ondatra.DUTDevice) bool {
+	return lookupDUTDeviations(dut).GetBgpPrefixsetReqRoutepolRef()
 }