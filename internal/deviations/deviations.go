// Copyright 2022 Google LLC
//
// Licensed under the Apache License, Version 2.0 (the "License");
// you may not use this file except in compliance with the License.
// You may obtain a copy of the License at
//
//      http://www.apache.org/licenses/LICENSE-2.0
//
// Unless required by applicable law or agreed to in writing, software
// distributed under the License is distributed on an "AS IS" BASIS,
// WITHOUT WARRANTIES OR CONDITIONS OF ANY KIND, either express or implied.
// See the License for the specific language governing permissions and
// limitations under the License.

// Package deviations defines the arguments to enable temporary workarounds for the
// featureprofiles test suite using command line flags.
//
// If we consider device compliance level in tiers:
//
//   - Tier 0: Full OpenConfig compliance.  The device can do everything specified by
//     OpenConfig.
//   - Tier 1: Test plan compliance.  The device can pass a test without deviation, which
//     means it satisfies the test requirements.  This is the target compliance tier for
//     featureprofiles tests.
//   - Tier 2: Deviated test plan compliance.  The device can pass a test with deviation.
//
// Deviations typically work by reducing testing requirements or by changing the way the
// configuration is done.  However, the targeted compliance tier is always without
// deviation.
//
// Requirements for deviations:
//
//   - Deviations may only use OpenConfig compliant behavior.
//   - Deviations should be small in scope, typically affecting one sub-test, one
//     OpenConfig path or small OpenConfig sub-tree.
//
// If a device could not pass without deviation, that is considered non-compliant
// behavior.  Ideally, a device should pass both with and without a deviation which means
// the deviation could be safely removed.  However, when the OpenConfig model allows the
// device to reject the deviated case even if it is compliant, then this should be
// explained on a case-by-case basis.
//
// To add, remove and enable deviations follow the guidelines at deviations/README.md
package deviations

import (
	"fmt"
	"regexp"

	log "github.com/golang/glog"
	"github.com/openconfig/featureprofiles/internal/metadata"
	mpb "github.com/openconfig/featureprofiles/proto/metadata_go_proto"
	"github.com/openconfig/ondatra"
)

func lookupDeviations(dvc *ondatra.Device) (*mpb.Metadata_PlatformExceptions, error) {
	var matchedPlatformException *mpb.Metadata_PlatformExceptions

	for _, platformExceptions := range metadata.Get().PlatformExceptions {
		if platformExceptions.GetPlatform().Vendor.String() == "" {
			return nil, fmt.Errorf("vendor should be specified in textproto %v", platformExceptions)
		}

		if dvc.Vendor().String() != platformExceptions.GetPlatform().Vendor.String() {
			continue
		}

		// If hardware_model_regex is set and does not match, continue
		if hardwareModelRegex := platformExceptions.GetPlatform().GetHardwareModelRegex(); hardwareModelRegex != "" {
			matchHw, errHw := regexp.MatchString(hardwareModelRegex, dvc.Model())
			if errHw != nil {
				return nil, fmt.Errorf("error with regex match %v", errHw)
			}
			if !matchHw {
				continue
			}
		}

		// If software_version_regex is set and does not match, continue
		if softwareVersionRegex := platformExceptions.GetPlatform().GetSoftwareVersionRegex(); softwareVersionRegex != "" {
			matchSw, errSw := regexp.MatchString(softwareVersionRegex, dvc.Version())
			if errSw != nil {
				return nil, fmt.Errorf("error with regex match %v", errSw)
			}
			if !matchSw {
				continue
			}
		}

		if matchedPlatformException != nil {
			return nil, fmt.Errorf("cannot have more than one match within platform_exceptions fields %v and %v", matchedPlatformException, platformExceptions)
		}
		matchedPlatformException = platformExceptions
	}
	return matchedPlatformException, nil
}

func mustLookupDeviations(dvc *ondatra.Device) *mpb.Metadata_Deviations {
	platformExceptions, err := lookupDeviations(dvc)
	if err != nil {
		log.Exitf("Error looking up deviations: %v", err)
	}
	if platformExceptions == nil {
		log.Infof("Did not match any platform_exception %v, returning default values", metadata.Get().GetPlatformExceptions())
		return &mpb.Metadata_Deviations{}
	}
	return platformExceptions.GetDeviations()
}

func lookupDUTDeviations(dut *ondatra.DUTDevice) *mpb.Metadata_Deviations {
	return mustLookupDeviations(dut.Device)
}

func lookupATEDeviations(ate *ondatra.ATEDevice) *mpb.Metadata_Deviations {
	return mustLookupDeviations(ate.Device)
}

// BannerDelimiter returns if device requires the banner to have a delimiter character.
// Full OpenConfig compliant devices should work without delimiter.
func BannerDelimiter(dut *ondatra.DUTDevice) string {
	return lookupDUTDeviations(dut).GetBannerDelimiter()
}

// OmitL2MTU returns if device does not support setting the L2 MTU.
func OmitL2MTU(dut *ondatra.DUTDevice) bool {
	return lookupDUTDeviations(dut).GetOmitL2Mtu()
}

// GRIBIMACOverrideStaticARPStaticRoute returns whether the device needs to configure Static ARP + Static Route to override setting MAC address in Next Hop.
func GRIBIMACOverrideStaticARPStaticRoute(dut *ondatra.DUTDevice) bool {
	return lookupDUTDeviations(dut).GetGribiMacOverrideStaticArpStaticRoute()
}

// AggregateAtomicUpdate returns if device requires that aggregate Port-Channel and its members be defined in a single gNMI Update transaction at /interfaces.
// Otherwise lag-type will be dropped, and no member can be added to the aggregate.
// Full OpenConfig compliant devices should pass both with and without this deviation.
func AggregateAtomicUpdate(dut *ondatra.DUTDevice) bool {
	return lookupDUTDeviations(dut).GetAggregateAtomicUpdate()
}

// DefaultNetworkInstance returns the name used for the default network instance for VRF.
func DefaultNetworkInstance(dut *ondatra.DUTDevice) string {
	if dni := lookupDUTDeviations(dut).GetDefaultNetworkInstance(); dni != "" {
		return dni
	}
	return "DEFAULT"
}

// ExplicitP4RTNodeComponent returns if device does not report P4RT node names in the component hierarchy.
// Fully compliant devices should report the PORT hardware components with the INTEGRATED_CIRCUIT components as their parents, as the P4RT node names.
func ExplicitP4RTNodeComponent(dut *ondatra.DUTDevice) bool {
	return lookupDUTDeviations(dut).GetExplicitP4RtNodeComponent()
}

// ISISRestartSuppressUnsupported returns whether the device should skip isis restart-suppress check.
func ISISRestartSuppressUnsupported(dut *ondatra.DUTDevice) bool {
	return lookupDUTDeviations(dut).GetIsisRestartSuppressUnsupported()
}

// MissingBgpLastNotificationErrorCode returns whether the last-notification-error-code leaf is missing in bgp.
func MissingBgpLastNotificationErrorCode(dut *ondatra.DUTDevice) bool {
	return lookupDUTDeviations(dut).GetMissingBgpLastNotificationErrorCode()
}

// GRIBIMACOverrideWithStaticARP returns whether for a gRIBI IPv4 route the device does not support a mac-address only next-hop-entry.
func GRIBIMACOverrideWithStaticARP(dut *ondatra.DUTDevice) bool {
	return lookupDUTDeviations(dut).GetGribiMacOverrideWithStaticArp()
}

// CLITakesPrecedenceOverOC returns whether config pushed through origin CLI takes precedence over config pushed through origin OC.
func CLITakesPrecedenceOverOC(dut *ondatra.DUTDevice) bool {
	return lookupDUTDeviations(dut).GetCliTakesPrecedenceOverOc()
}

// BGPTrafficTolerance returns the allowed tolerance for BGP traffic flow while comparing for pass or fail conditions.
func BGPTrafficTolerance(dut *ondatra.DUTDevice) int32 {
	return lookupDUTDeviations(dut).GetBgpToleranceValue()
}

// StaticProtocolName returns the name used for the static routing protocol.
func StaticProtocolName(dut *ondatra.DUTDevice) string {
	if spn := lookupDUTDeviations(dut).GetStaticProtocolName(); spn != "" {
		return spn
	}
	return "DEFAULT"
}

// UseVendorNativeACLConfig returns whether a device requires native model to configure ACL, specifically for RT-1.4.
func UseVendorNativeACLConfig(dut *ondatra.DUTDevice) bool {
	return lookupDUTDeviations(dut).GetUseVendorNativeAclConfig()
}

// SwitchChipIDUnsupported returns whether the device supports id leaf for SwitchChip components.
func SwitchChipIDUnsupported(dut *ondatra.DUTDevice) bool {
	return lookupDUTDeviations(dut).GetSwitchChipIdUnsupported()
}

// BackplaneFacingCapacityUnsupported returns whether the device supports backplane-facing-capacity leaves for some of the components.
func BackplaneFacingCapacityUnsupported(dut *ondatra.DUTDevice) bool {
	return lookupDUTDeviations(dut).GetBackplaneFacingCapacityUnsupported()
}

// SchedulerInputWeightLimit returns whether the device does not support weight above 100.
func SchedulerInputWeightLimit(dut *ondatra.DUTDevice) bool {
	return lookupDUTDeviations(dut).GetSchedulerInputWeightLimit()
}

// ECNProfileRequiredDefinition returns whether the device requires additional config for ECN.
func ECNProfileRequiredDefinition(dut *ondatra.DUTDevice) bool {
	return lookupDUTDeviations(dut).GetEcnProfileRequiredDefinition()
}

// ISISGlobalAuthenticationNotRequired returns true if ISIS Global authentication not required.
func ISISGlobalAuthenticationNotRequired(dut *ondatra.DUTDevice) bool {
	return lookupDUTDeviations(dut).GetIsisGlobalAuthenticationNotRequired()
}

// ISISExplicitLevelAuthenticationConfig returns true if ISIS Explicit Level Authentication configuration is required
func ISISExplicitLevelAuthenticationConfig(dut *ondatra.DUTDevice) bool {
	return lookupDUTDeviations(dut).GetIsisExplicitLevelAuthenticationConfig()
}

// ISISSingleTopologyRequired sets isis af ipv6 single topology on the device if value is true.
func ISISSingleTopologyRequired(dut *ondatra.DUTDevice) bool {
	return lookupDUTDeviations(dut).GetIsisSingleTopologyRequired()
}

// ISISMultiTopologyUnsupported returns if device skips isis multi-topology check.
func ISISMultiTopologyUnsupported(dut *ondatra.DUTDevice) bool {
	return lookupDUTDeviations(dut).GetIsisMultiTopologyUnsupported()
}

// ISISInterfaceLevel1DisableRequired returns if device should disable isis level1 under interface mode.
func ISISInterfaceLevel1DisableRequired(dut *ondatra.DUTDevice) bool {
	return lookupDUTDeviations(dut).GetIsisInterfaceLevel1DisableRequired()
}

// MissingIsisInterfaceAfiSafiEnable returns if device should set and validate isis interface address family enable.
// Default is validate isis address family enable at global mode.
func MissingIsisInterfaceAfiSafiEnable(dut *ondatra.DUTDevice) bool {
	return lookupDUTDeviations(dut).GetMissingIsisInterfaceAfiSafiEnable()
}

// Ipv6DiscardedPktsUnsupported returns whether the device supports interface ipv6 discarded packet stats.
func Ipv6DiscardedPktsUnsupported(dut *ondatra.DUTDevice) bool {
	return lookupDUTDeviations(dut).GetIpv6DiscardedPktsUnsupported()
}

// LinkQualWaitAfterDeleteRequired returns whether the device requires additional time to complete post delete link qualification cleanup.
func LinkQualWaitAfterDeleteRequired(dut *ondatra.DUTDevice) bool {
	return lookupDUTDeviations(dut).GetLinkQualWaitAfterDeleteRequired()
}

// StatePathsUnsupported returns whether the device supports following state paths
func StatePathsUnsupported(dut *ondatra.DUTDevice) bool {
	return lookupDUTDeviations(dut).GetStatePathUnsupported()
}

// DropWeightLeavesUnsupported returns whether the device supports drop and weight leaves under queue management profile.
func DropWeightLeavesUnsupported(dut *ondatra.DUTDevice) bool {
	return lookupDUTDeviations(dut).GetDropWeightLeavesUnsupported()
}

// SwVersionUnsupported returns true if the device does not support reporting software version according to the requirements in gNMI-1.10.
func SwVersionUnsupported(dut *ondatra.DUTDevice) bool {
	return lookupDUTDeviations(dut).GetSwVersionUnsupported()
}

// HierarchicalWeightResolutionTolerance returns the allowed tolerance for BGP traffic flow while comparing for pass or fail conditions.
// Default minimum value is 0.2. Anything less than 0.2 will be set to 0.2.
func HierarchicalWeightResolutionTolerance(dut *ondatra.DUTDevice) float64 {
	hwrt := lookupDUTDeviations(dut).GetHierarchicalWeightResolutionTolerance()
	if minHWRT := 0.2; hwrt < minHWRT {
		return minHWRT
	}
	return hwrt
}

// InterfaceEnabled returns if device requires interface enabled leaf booleans to be explicitly set to true.
func InterfaceEnabled(dut *ondatra.DUTDevice) bool {
	return lookupDUTDeviations(dut).GetInterfaceEnabled()
}

// InterfaceCountersFromContainer returns if the device only supports querying counters from the state container, not from individual counter leaves.
func InterfaceCountersFromContainer(dut *ondatra.DUTDevice) bool {
	return lookupDUTDeviations(dut).GetInterfaceCountersFromContainer()
}

// IPv4MissingEnabled returns if device does not support interface/ipv4/enabled.
func IPv4MissingEnabled(dut *ondatra.DUTDevice) bool {
	return lookupDUTDeviations(dut).GetIpv4MissingEnabled()
}

// IPNeighborMissing returns true if the device does not support interface/ipv4(6)/neighbor,
// so test can suppress the related check for interface/ipv4(6)/neighbor.
func IPNeighborMissing(dut *ondatra.DUTDevice) bool {
	return lookupDUTDeviations(dut).GetIpNeighborMissing()
}

// GRIBIRIBAckOnly returns if device only supports RIB ack, so tests that normally expect FIB_ACK will allow just RIB_ACK.
// Full gRIBI compliant devices should pass both with and without this deviation.
func GRIBIRIBAckOnly(dut *ondatra.DUTDevice) bool {
	return lookupDUTDeviations(dut).GetGribiRibackOnly()
}

// MissingValueForDefaults returns if device returns no value for some OpenConfig paths if the operational value equals the default.
func MissingValueForDefaults(dut *ondatra.DUTDevice) bool {
	return lookupDUTDeviations(dut).GetMissingValueForDefaults()
}

// TraceRouteL4ProtocolUDP returns if device only support UDP as l4 protocol for traceroute.
// Default value is false.
func TraceRouteL4ProtocolUDP(dut *ondatra.DUTDevice) bool {
	return lookupDUTDeviations(dut).GetTracerouteL4ProtocolUdp()
}

// LLDPInterfaceConfigOverrideGlobal returns if LLDP interface config should override the global config,
// expect neighbours are seen when lldp is disabled globally but enabled on interface
func LLDPInterfaceConfigOverrideGlobal(dut *ondatra.DUTDevice) bool {
	return lookupDUTDeviations(dut).GetLldpInterfaceConfigOverrideGlobal()
}

// SubinterfacePacketCountersMissing returns if device is missing subinterface packet counters for IPv4/IPv6,
// so the test will skip checking them.
// Full OpenConfig compliant devices should pass both with and without this deviation.
func SubinterfacePacketCountersMissing(dut *ondatra.DUTDevice) bool {
	return lookupDUTDeviations(dut).GetSubinterfacePacketCountersMissing()
}

// MissingPrePolicyReceivedRoutes returns if device does not support bgp/neighbors/neighbor/afi-safis/afi-safi/state/prefixes/received-pre-policy.
// Fully-compliant devices should pass with and without this deviation.
func MissingPrePolicyReceivedRoutes(dut *ondatra.DUTDevice) bool {
	return lookupDUTDeviations(dut).GetPrepolicyReceivedRoutes()
}

// DeprecatedVlanID returns if device requires using the deprecated openconfig-vlan:vlan/config/vlan-id or openconfig-vlan:vlan/state/vlan-id leaves.
func DeprecatedVlanID(dut *ondatra.DUTDevice) bool {
	return lookupDUTDeviations(dut).GetDeprecatedVlanId()
}

// OSActivateNoReboot returns if device requires separate reboot to activate OS.
func OSActivateNoReboot(dut *ondatra.DUTDevice) bool {
	return lookupDUTDeviations(dut).GetOsactivateNoreboot()
}

// ConnectRetry returns if /bgp/neighbors/neighbor/timers/config/connect-retry is not supported.
func ConnectRetry(dut *ondatra.DUTDevice) bool {
	return lookupDUTDeviations(dut).GetConnectRetry()
}

// InstallOSForStandbyRP returns if device requires OS installation on standby RP as well as active RP.
func InstallOSForStandbyRP(dut *ondatra.DUTDevice) bool {
	return lookupDUTDeviations(dut).GetOsinstallForStandbyRp()
}

// GNOIStatusWithEmptySubcomponent returns if the response of gNOI reboot status is a single value (not a list),
// the device requires explict component path to account for a situation when there is more than one active reboot requests.
func GNOIStatusWithEmptySubcomponent(dut *ondatra.DUTDevice) bool {
	return lookupDUTDeviations(dut).GetGnoiStatusEmptySubcomponent()
}

// NetworkInstanceTableDeletionRequired returns if device requires explicit deletion of network-instance table.
func NetworkInstanceTableDeletionRequired(dut *ondatra.DUTDevice) bool {
	return lookupDUTDeviations(dut).GetNetworkInstanceTableDeletionRequired()
}

// ExplicitPortSpeed returns if device requires port-speed to be set because its default value may not be usable.
// Fully compliant devices selects the highest speed available based on negotiation.
func ExplicitPortSpeed(dut *ondatra.DUTDevice) bool {
	return lookupDUTDeviations(dut).GetExplicitPortSpeed()
}

// ExplicitInterfaceInDefaultVRF returns if device requires explicit attachment of an interface or subinterface to the default network instance.
// OpenConfig expects an unattached interface or subinterface to be implicitly part of the default network instance.
// Fully-compliant devices should pass with and without this deviation.
func ExplicitInterfaceInDefaultVRF(dut *ondatra.DUTDevice) bool {
	return lookupDUTDeviations(dut).GetExplicitInterfaceInDefaultVrf()
}

// InterfaceConfigVRFBeforeAddress returns if vrf should be configured before IP address when configuring interface.
func InterfaceConfigVRFBeforeAddress(dut *ondatra.DUTDevice) bool {
	return lookupDUTDeviations(dut).GetInterfaceConfigVrfBeforeAddress()
}

// ExplicitInterfaceRefDefinition returns if device requires explicit interface ref configuration when applying features to interface.
func ExplicitInterfaceRefDefinition(dut *ondatra.DUTDevice) bool {
	return lookupDUTDeviations(dut).GetExplicitInterfaceRefDefinition()
}

// QOSDroppedOctets returns if device should skip checking QOS Dropped octets stats for interface.
func QOSDroppedOctets(dut *ondatra.DUTDevice) bool {
	return lookupDUTDeviations(dut).GetQosDroppedOctets()
}

// ExplicitGRIBIUnderNetworkInstance returns if device requires gribi-protocol to be enabled under network-instance.
func ExplicitGRIBIUnderNetworkInstance(dut *ondatra.DUTDevice) bool {
	return lookupDUTDeviations(dut).GetExplicitGribiUnderNetworkInstance()
}

// BGPMD5RequiresReset returns if device requires a BGP session reset to utilize a new MD5 key.
func BGPMD5RequiresReset(dut *ondatra.DUTDevice) bool {
	return lookupDUTDeviations(dut).GetBgpMd5RequiresReset()
}

// ExplicitIPv6EnableForGRIBI returns if device requires Ipv6 to be enabled on interface for gRIBI NH programmed with destination mac address.
func ExplicitIPv6EnableForGRIBI(dut *ondatra.DUTDevice) bool {
	return lookupDUTDeviations(dut).GetIpv6EnableForGribiNhDmac()
}

// ISISInstanceEnabledRequired returns if isis instance name string should be set on the device.
func ISISInstanceEnabledRequired(dut *ondatra.DUTDevice) bool {
	return lookupDUTDeviations(dut).GetIsisInstanceEnabledRequired()
}

// GNOISubcomponentPath returns if device currently uses component name instead of a full openconfig path.
func GNOISubcomponentPath(dut *ondatra.DUTDevice) bool {
	return lookupDUTDeviations(dut).GetGnoiSubcomponentPath()
}

// NoMixOfTaggedAndUntaggedSubinterfaces returns if device does not support a mix of tagged and untagged subinterfaces
func NoMixOfTaggedAndUntaggedSubinterfaces(dut *ondatra.DUTDevice) bool {
	return lookupDUTDeviations(dut).GetNoMixOfTaggedAndUntaggedSubinterfaces()
}

// DequeueDeleteNotCountedAsDrops returns if device dequeues and deletes the pkts after a while and those are not counted
// as drops
func DequeueDeleteNotCountedAsDrops(dut *ondatra.DUTDevice) bool {
	return lookupDUTDeviations(dut).GetDequeueDeleteNotCountedAsDrops()
}

// RoutePolicyUnderAFIUnsupported returns if Route-Policy under the AFI/SAFI is not supported
func RoutePolicyUnderAFIUnsupported(dut *ondatra.DUTDevice) bool {
	return lookupDUTDeviations(dut).GetRoutePolicyUnderAfiUnsupported()
}

// StorageComponentUnsupported returns if telemetry path /components/component/storage is not supported.
func StorageComponentUnsupported(dut *ondatra.DUTDevice) bool {
	return lookupDUTDeviations(dut).GetStorageComponentUnsupported()
}

// GNOIFabricComponentRebootUnsupported returns if device does not support use using gNOI to reboot the Fabric Component.
func GNOIFabricComponentRebootUnsupported(dut *ondatra.DUTDevice) bool {
	return lookupDUTDeviations(dut).GetGnoiFabricComponentRebootUnsupported()
}

// NtpNonDefaultVrfUnsupported returns true if the device does not support ntp nondefault vrf.
// Default value is false.
func NtpNonDefaultVrfUnsupported(dut *ondatra.DUTDevice) bool {
	return lookupDUTDeviations(dut).GetNtpNonDefaultVrfUnsupported()
}

// SkipControllerCardPowerAdmin returns if power-admin-state config on controller card should be skipped.
// Default value is false.
func SkipControllerCardPowerAdmin(dut *ondatra.DUTDevice) bool {
	return lookupDUTDeviations(dut).GetSkipControllerCardPowerAdmin()
}

// QOSOctets returns if device should skip checking QOS octet stats for interface.
func QOSOctets(dut *ondatra.DUTDevice) bool {
	return lookupDUTDeviations(dut).GetQosOctets()
}

// ISISInterfaceAfiUnsupported returns true for devices that don't support configuring
// ISIS /afi-safi/af/config container.
func ISISInterfaceAfiUnsupported(dut *ondatra.DUTDevice) bool {
	return lookupDUTDeviations(dut).GetIsisInterfaceAfiUnsupported()
}

// P4RTModifyTableEntryUnsupported returns true for devices that don't support
// modify table entry operation in P4 Runtime.
func P4RTModifyTableEntryUnsupported(dut *ondatra.DUTDevice) bool {
	return lookupDUTDeviations(dut).GetP4RtModifyTableEntryUnsupported()
}

// OSComponentParentIsSupervisorOrLinecard returns true if parent of OS component is
// of type SUPERVISOR or LINECARD.
func OSComponentParentIsSupervisorOrLinecard(dut *ondatra.DUTDevice) bool {
	return lookupDUTDeviations(dut).GetOsComponentParentIsSupervisorOrLinecard()
}

// OSComponentParentIsChassis returns true if parent of OS component is of type CHASSIS.
func OSComponentParentIsChassis(dut *ondatra.DUTDevice) bool {
	return lookupDUTDeviations(dut).GetOsComponentParentIsChassis()
}

// ISISRequireSameL1MetricWithL2Metric returns true for devices that require configuring
// the same ISIS Metrics for Level 1 when configuring Level 2 Metrics.
func ISISRequireSameL1MetricWithL2Metric(dut *ondatra.DUTDevice) bool {
	return lookupDUTDeviations(dut).GetIsisRequireSameL1MetricWithL2Metric()
}

// BGPSetMedRequiresEqualOspfSetMetric returns true for devices that require configuring
// the same OSPF setMetric when BGP SetMED is configured.
func BGPSetMedRequiresEqualOspfSetMetric(dut *ondatra.DUTDevice) bool {
	return lookupDUTDeviations(dut).GetBgpSetMedRequiresEqualOspfSetMetric()
}

// SetNativeUser creates a user and assigns role/rbac to that user via native model.
func SetNativeUser(dut *ondatra.DUTDevice) bool {
	return lookupDUTDeviations(dut).GetSetNativeUser()
}

// P4RTGdpRequiresDot1QSubinterface returns true for devices that require configuring
// subinterface with tagged vlan for p4rt packet in.
func P4RTGdpRequiresDot1QSubinterface(dut *ondatra.DUTDevice) bool {
	return lookupDUTDeviations(dut).GetP4RtGdpRequiresDot1QSubinterface()
}

// ISISLspLifetimeIntervalRequiresLspRefreshInterval returns true for devices that require
// configuring lspRefreshInterval ISIS timer when lspLifetimeInterval is configured.
func ISISLspLifetimeIntervalRequiresLspRefreshInterval(dut *ondatra.DUTDevice) bool {
	return lookupDUTDeviations(dut).GetIsisLspLifetimeIntervalRequiresLspRefreshInterval()
}

// LinecardCPUUtilizationUnsupported returns if the device does not support telemetry path
// /components/component/cpu/utilization/state/avg for linecards' CPU card.
// Default value is false.
func LinecardCPUUtilizationUnsupported(dut *ondatra.DUTDevice) bool {
	return lookupDUTDeviations(dut).GetLinecardCpuUtilizationUnsupported()
}

// ConsistentComponentNamesUnsupported returns if the device does not support consistent component names for GNOI and GNMI.
// Default value is false.
func ConsistentComponentNamesUnsupported(dut *ondatra.DUTDevice) bool {
	return lookupDUTDeviations(dut).GetConsistentComponentNamesUnsupported()
}

// ControllerCardCPUUtilizationUnsupported returns if the device does not support telemetry path
// /components/component/cpu/utilization/state/avg for controller cards' CPU card.
// Default value is false.
func ControllerCardCPUUtilizationUnsupported(dut *ondatra.DUTDevice) bool {
	return lookupDUTDeviations(dut).GetControllerCardCpuUtilizationUnsupported()
}

// FabricDropCounterUnsupported returns if the device does not support counter for fabric block lost packets.
// Default value is false.
func FabricDropCounterUnsupported(dut *ondatra.DUTDevice) bool {
	return lookupDUTDeviations(dut).GetFabricDropCounterUnsupported()
}

// LinecardMemoryUtilizationUnsupported returns if the device does not support memory utilization related leaves for linecard components.
// Default value is false.
func LinecardMemoryUtilizationUnsupported(dut *ondatra.DUTDevice) bool {
	return lookupDUTDeviations(dut).GetLinecardMemoryUtilizationUnsupported()
}

// QOSVoqDropCounterUnsupported returns if the device does not support telemetry path
// /qos/interfaces/interface/input/virtual-output-queues/voq-interface/queues/queue/state/dropped-pkts.
// Default value is false.
func QOSVoqDropCounterUnsupported(dut *ondatra.DUTDevice) bool {
	return lookupDUTDeviations(dut).GetQosVoqDropCounterUnsupported()
}

// ISISTimersCsnpIntervalUnsupported returns true for devices that do not support
// configuring csnp-interval timer for ISIS.
func ISISTimersCsnpIntervalUnsupported(dut *ondatra.DUTDevice) bool {
	return lookupDUTDeviations(dut).GetIsisTimersCsnpIntervalUnsupported()
}

// ISISCounterManualAddressDropFromAreasUnsupported returns true for devices that do not
// support telemetry for isis system-level-counter manual-address-drop-from-areas.
func ISISCounterManualAddressDropFromAreasUnsupported(dut *ondatra.DUTDevice) bool {
	return lookupDUTDeviations(dut).GetIsisCounterManualAddressDropFromAreasUnsupported()
}

// ISISCounterPartChangesUnsupported returns true for devices that do not
// support telemetry for isis system-level-counter part-changes.
func ISISCounterPartChangesUnsupported(dut *ondatra.DUTDevice) bool {
	return lookupDUTDeviations(dut).GetIsisCounterPartChangesUnsupported()
}

// GRIBISkipFIBFailedTrafficForwardingCheck returns true for devices that do not
// support fib forwarding for fib failed routes.
func GRIBISkipFIBFailedTrafficForwardingCheck(dut *ondatra.DUTDevice) bool {
	return lookupDUTDeviations(dut).GetSkipFibFailedTrafficForwardingCheck()
}

// SkipTCPNegotiatedMSSCheck returns true for devices that do not
// support telemetry to check negotiated tcp mss value.
func SkipTCPNegotiatedMSSCheck(dut *ondatra.DUTDevice) bool {
	return lookupDUTDeviations(dut).GetSkipTcpNegotiatedMssCheck()
}

// TransceiverThresholdsUnsupported returns true if the device does not support threshold container under /components/component/transceiver.
// Default value is false.
func TransceiverThresholdsUnsupported(dut *ondatra.DUTDevice) bool {
	return lookupDUTDeviations(dut).GetTransceiverThresholdsUnsupported()
}

// InterfaceLoopbackModeRawGnmi returns true if interface loopback mode needs to be updated using raw gnmi API due to server version.
// Default value is false.
func InterfaceLoopbackModeRawGnmi(dut *ondatra.DUTDevice) bool {
	return lookupDUTDeviations(dut).GetInterfaceLoopbackModeRawGnmi()
}

// ISISLspMetadataLeafsUnsupported returns true for devices that don't support ISIS-Lsp
// metadata paths: checksum, sequence-number, remaining-lifetime.
func ISISLspMetadataLeafsUnsupported(dut *ondatra.DUTDevice) bool {
	return lookupDUTDeviations(dut).GetIsisLspMetadataLeafsUnsupported()
}

// QOSQueueRequiresID returns if device should configure QOS queue along with queue-id
func QOSQueueRequiresID(dut *ondatra.DUTDevice) bool {
	return lookupDUTDeviations(dut).GetQosQueueRequiresId()
}

// BgpLlgrOcUndefined returns true if device should does not support OC path to disable BGP LLGR.
func BgpLlgrOcUndefined(dut *ondatra.DUTDevice) bool {
	return lookupDUTDeviations(dut).GetBgpLlgrOcUndefined()
}

// QOSBufferAllocationConfigRequired returns if device should configure QOS buffer-allocation-profile
func QOSBufferAllocationConfigRequired(dut *ondatra.DUTDevice) bool {
	return lookupDUTDeviations(dut).GetQosBufferAllocationConfigRequired()
}

// BGPGlobalExtendedNextHopEncodingUnsupported returns true for devices that do not support configuring
// BGP ExtendedNextHopEncoding at thee global level.
func BGPGlobalExtendedNextHopEncodingUnsupported(dut *ondatra.DUTDevice) bool {
	return lookupDUTDeviations(dut).GetBgpGlobalExtendedNextHopEncodingUnsupported()
}

// TunnelStatePathUnsupported returns true for devices that require configuring
// /interfaces/interface/state/counters/in-pkts, in-octets,out-pkts, out-octetsis not supported.
func TunnelStatePathUnsupported(dut *ondatra.DUTDevice) bool {
	return lookupDUTDeviations(dut).GetTunnelStatePathUnsupported()
}

// TunnelConfigPathUnsupported returns true for devices that require configuring
// Tunnel source-address destination-address, encapsulation type are not supported in OC
func TunnelConfigPathUnsupported(dut *ondatra.DUTDevice) bool {
	return lookupDUTDeviations(dut).GetTunnelConfigPathUnsupported()
}

// EcnSameMinMaxThresholdUnsupported returns true for devices that don't support the same minimum and maximum threshold values
// CISCO: minimum and maximum threshold values are not the same, the difference between minimum and maximum threshold value should be 6144.
func EcnSameMinMaxThresholdUnsupported(dut *ondatra.DUTDevice) bool {
	return lookupDUTDeviations(dut).GetEcnSameMinMaxThresholdUnsupported()
}

// QosSchedulerConfigRequired returns if device should configure QOS buffer-allocation-profile
func QosSchedulerConfigRequired(dut *ondatra.DUTDevice) bool {
	return lookupDUTDeviations(dut).GetQosSchedulerConfigRequired()
}

// QosSetWeightConfigUnsupported returns whether the device does not support set weight leaves under qos ecn.
func QosSetWeightConfigUnsupported(dut *ondatra.DUTDevice) bool {
	return lookupDUTDeviations(dut).GetQosSetWeightConfigUnsupported()
}

// QosGetStatePathUnsupported returns whether the device does not support get state leaves under qos.
func QosGetStatePathUnsupported(dut *ondatra.DUTDevice) bool {
	return lookupDUTDeviations(dut).GetQosGetStatePathUnsupported()
}

// InterfaceRefInterfaceIDFormat returns if device is required to use interface-id format of interface name + .subinterface index with Interface-ref container
func InterfaceRefInterfaceIDFormat(dut *ondatra.DUTDevice) bool {
	return lookupDUTDeviations(dut).GetInterfaceRefInterfaceIdFormat()
}

// ISISLevelEnabled returns if device should enable isis under level.
func ISISLevelEnabled(dut *ondatra.DUTDevice) bool {
	return lookupDUTDeviations(dut).GetIsisLevelEnabled()
}

// MemberLinkLoopbackUnsupported returns true for devices that require configuring
// loopback on aggregated links instead of member links.
func MemberLinkLoopbackUnsupported(dut *ondatra.DUTDevice) bool {
	return lookupDUTDeviations(dut).GetMemberLinkLoopbackUnsupported()
}

// SkipPlqInterfaceOperStatusCheck returns true for devices that do not support
// PLQ operational status check for interfaces
func SkipPlqInterfaceOperStatusCheck(dut *ondatra.DUTDevice) bool {
	return lookupDUTDeviations(dut).GetSkipPlqInterfaceOperStatusCheck()
}

// BGPExplicitPrefixLimitReceived returns if device must specify the received prefix limits explicitly
// under the "prefix-limit-received" field rather than simply "prefix-limit".
func BGPExplicitPrefixLimitReceived(dut *ondatra.DUTDevice) bool {
	return lookupDUTDeviations(dut).GetBgpExplicitPrefixLimitReceived()
}

// BGPMissingOCMaxPrefixesConfiguration returns true for devices that does not configure BGP
// maximum routes correctly when max-prefixes OC leaf is configured.
func BGPMissingOCMaxPrefixesConfiguration(dut *ondatra.DUTDevice) bool {
	return lookupDUTDeviations(dut).GetBgpMissingOcMaxPrefixesConfiguration()
}

// SkipBgpSessionCheckWithoutAfisafi returns if device needs to skip checking AFI-SAFI disable.
func SkipBgpSessionCheckWithoutAfisafi(dut *ondatra.DUTDevice) bool {
	return lookupDUTDeviations(dut).GetSkipBgpSessionCheckWithoutAfisafi()
}

// MismatchedHardwareResourceNameInComponent returns true for devices that have separate
// naming conventions for hardware resource name in /system/ tree and /components/ tree.
func MismatchedHardwareResourceNameInComponent(dut *ondatra.DUTDevice) bool {
	return lookupDUTDeviations(dut).GetMismatchedHardwareResourceNameInComponent()
}

// MissingHardwareResourceTelemetryBeforeConfig returns true for devices that don't
// support telemetry for hardware resources before used-threshold-upper configuration.
func MissingHardwareResourceTelemetryBeforeConfig(dut *ondatra.DUTDevice) bool {
	return lookupDUTDeviations(dut).GetMissingHardwareResourceTelemetryBeforeConfig()
}

// GNOISubcomponentRebootStatusUnsupported returns true for devices that do not support subcomponent reboot status check.
func GNOISubcomponentRebootStatusUnsupported(dut *ondatra.DUTDevice) bool {
	return lookupDUTDeviations(dut).GetGnoiSubcomponentRebootStatusUnsupported()
}

// SkipNonBgpRouteExportCheck returns true for devices that exports routes from all
// protocols to BGP if the export-policy is ACCEPT.
func SkipNonBgpRouteExportCheck(dut *ondatra.DUTDevice) bool {
	return lookupDUTDeviations(dut).GetSkipNonBgpRouteExportCheck()
}

// ISISMetricStyleTelemetryUnsupported returns true for devices that do not support state path
// /network-instances/network-instance/protocols/protocol/isis/levels/level/state/metric-style
func ISISMetricStyleTelemetryUnsupported(dut *ondatra.DUTDevice) bool {
	return lookupDUTDeviations(dut).GetIsisMetricStyleTelemetryUnsupported()
}

// StaticRouteNextHopInterfaceRefUnsupported returns if device does not support Interface-ref under static-route next-hop
func StaticRouteNextHopInterfaceRefUnsupported(dut *ondatra.DUTDevice) bool {
	return lookupDUTDeviations(dut).GetStaticRouteNextHopInterfaceRefUnsupported()
}

// SkipStaticNexthopCheck returns if device needs index starting from non zero
func SkipStaticNexthopCheck(dut *ondatra.DUTDevice) bool {
	return lookupDUTDeviations(dut).GetSkipStaticNexthopCheck()
}

// EnableFlowctrlFlag returns if device needs set leaf specific enable flag.
func EnableFlowctrlFlag(dut *ondatra.DUTDevice) bool {
	return lookupDUTDeviations(dut).GetEnableFlowctrlFlag()
}

// Ipv6RouterAdvertisementConfigUnsupported returns true for devices which don't support Ipv6 RouterAdvertisement configuration
func Ipv6RouterAdvertisementConfigUnsupported(dut *ondatra.DUTDevice) bool {
	return lookupDUTDeviations(dut).GetIpv6RouterAdvertisementConfigUnsupported()
}

// PrefixLimitExceededTelemetryUnsupported is to skip checking prefix limit telemetry flag.
func PrefixLimitExceededTelemetryUnsupported(dut *ondatra.DUTDevice) bool {
	return lookupDUTDeviations(dut).GetPrefixLimitExceededTelemetryUnsupported()
}

// SkipSettingAllowMultipleAS return true if device needs to skip setting allow-multiple-as while configuring eBGP
func SkipSettingAllowMultipleAS(dut *ondatra.DUTDevice) bool {
	return lookupDUTDeviations(dut).GetSkipSettingAllowMultipleAs()
}

// SkipPbfWithDecapEncapVrf return true if device needs to skip test with which has PBF with decap encap VRF as action
func SkipPbfWithDecapEncapVrf(dut *ondatra.DUTDevice) bool {
	return lookupDUTDeviations(dut).GetSkipPbfWithDecapEncapVrf()
}

// TTLCopyUnsupported returns true for devices which does not support TTL copy.
func TTLCopyUnsupported(dut *ondatra.DUTDevice) bool {
	return lookupDUTDeviations(dut).GetTtlCopyUnsupported()
}

// GribiDecapMixedPlenUnsupported returns true if devices does not support
// programming with mixed prefix length.
func GribiDecapMixedPlenUnsupported(dut *ondatra.DUTDevice) bool {
	return lookupDUTDeviations(dut).GetGribiDecapMixedPlenUnsupported()
}

// SkipIsisSetLevel return true if device needs to skip setting isis-actions set-level while configuring routing-policy statement action
func SkipIsisSetLevel(dut *ondatra.DUTDevice) bool {
	return lookupDUTDeviations(dut).GetSkipIsisSetLevel()
}

// SkipIsisSetMetricStyleType return true if device needs to skip setting isis-actions set-metric-style-type while configuring routing-policy statement action
func SkipIsisSetMetricStyleType(dut *ondatra.DUTDevice) bool {
	return lookupDUTDeviations(dut).GetSkipIsisSetMetricStyleType()
}

// SkipSetRpMatchSetOptions return true if device needs to skip setting match-prefix-set match-set-options while configuring routing-policy statement condition
func SkipSetRpMatchSetOptions(dut *ondatra.DUTDevice) bool {
	return lookupDUTDeviations(dut).GetSkipSetRpMatchSetOptions()
}

// SkipSettingDisableMetricPropagation return true if device needs to skip setting disable-metric-propagation while configuring table-connection
func SkipSettingDisableMetricPropagation(dut *ondatra.DUTDevice) bool {
	return lookupDUTDeviations(dut).GetSkipSettingDisableMetricPropagation()
}

// BGPConditionsMatchCommunitySetUnsupported returns true if device doesn't support bgp-conditions/match-community-set leaf
func BGPConditionsMatchCommunitySetUnsupported(dut *ondatra.DUTDevice) bool {
	return lookupDUTDeviations(dut).GetBgpConditionsMatchCommunitySetUnsupported()
}

// PfRequireMatchDefaultRule returns true for device which requires match condition for ethertype v4 and v6 for default rule with network-instance default-vrf in policy-forwarding.
func PfRequireMatchDefaultRule(dut *ondatra.DUTDevice) bool {
	return lookupDUTDeviations(dut).GetPfRequireMatchDefaultRule()
}

// MissingPortToOpticalChannelMapping returns true for devices missing component tree mapping from hardware port to optical channel.
func MissingPortToOpticalChannelMapping(dut *ondatra.DUTDevice) bool {
	return lookupDUTDeviations(dut).GetMissingPortToOpticalChannelComponentMapping()
}

// SkipContainerOp returns true if gNMI container OP needs to be skipped.
// Cisco: https://partnerissuetracker.corp.google.com/issues/322291556
func SkipContainerOp(dut *ondatra.DUTDevice) bool {
	return lookupDUTDeviations(dut).GetSkipContainerOp()
}

// ReorderCallsForVendorCompatibilty returns true if call needs to be updated/added/deleted.
// Cisco: https://partnerissuetracker.corp.google.com/issues/322291556
func ReorderCallsForVendorCompatibilty(dut *ondatra.DUTDevice) bool {
	return lookupDUTDeviations(dut).GetReorderCallsForVendorCompatibilty()
}

// AddMissingBaseConfigViaCli returns true if missing base config needs to be added using CLI.
// Cisco: https://partnerissuetracker.corp.google.com/issues/322291556
func AddMissingBaseConfigViaCli(dut *ondatra.DUTDevice) bool {
	return lookupDUTDeviations(dut).GetAddMissingBaseConfigViaCli()
}

// SkipMacaddressCheck returns true if mac address for an interface via gNMI needs to be skipped.
// Cisco: https://partnerissuetracker.corp.google.com/issues/322291556
func SkipMacaddressCheck(dut *ondatra.DUTDevice) bool {
	return lookupDUTDeviations(dut).GetSkipMacaddressCheck()
}

// BGPRibOcPathUnsupported returns true if BGP RIB OC telemetry path is not supported.
func BGPRibOcPathUnsupported(dut *ondatra.DUTDevice) bool {
	return lookupDUTDeviations(dut).GetBgpRibOcPathUnsupported()
}

<<<<<<< HEAD
// Devices does not support bgp max multipaths.
func BgpMaxMultipathPathsUnsupported(dut *ondatra.DUTDevice) bool {
	return lookupDUTDeviations(dut).GetBgpMaxMultipathPathsUnsupported()
=======
// SkipPrefixSetMode return true if device needs to skip setting prefix-set mode while configuring prefix-set routing-policy
func SkipPrefixSetMode(dut *ondatra.DUTDevice) bool {
	return lookupDUTDeviations(dut).GetSkipPrefixSetMode()
>>>>>>> 4f5ebe7c
}<|MERGE_RESOLUTION|>--- conflicted
+++ resolved
@@ -831,13 +831,12 @@
 	return lookupDUTDeviations(dut).GetBgpRibOcPathUnsupported()
 }
 
-<<<<<<< HEAD
 // Devices does not support bgp max multipaths.
 func BgpMaxMultipathPathsUnsupported(dut *ondatra.DUTDevice) bool {
 	return lookupDUTDeviations(dut).GetBgpMaxMultipathPathsUnsupported()
-=======
-// SkipPrefixSetMode return true if device needs to skip setting prefix-set mode while configuring prefix-set routing-policy
+}
+
+ // SkipPrefixSetMode return true if device needs to skip setting prefix-set mode while configuring prefix-set routing-policy
 func SkipPrefixSetMode(dut *ondatra.DUTDevice) bool {
 	return lookupDUTDeviations(dut).GetSkipPrefixSetMode()
->>>>>>> 4f5ebe7c
 }